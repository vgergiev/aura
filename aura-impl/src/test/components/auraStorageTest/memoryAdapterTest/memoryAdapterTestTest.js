--- conflicted
+++ resolved
@@ -15,146 +15,8 @@
  */
 
 ({
-<<<<<<< HEAD
-	setUp:function(cmp){
+    setUp:function(cmp){
 		this.adapter = new $A.storageService.createAdapter("memory", "test", 4096, true);
-	},
-	
-	testSizeInitial:{
-		test:function(cmp) {
-			$A.test.assertEquals(0, this.adapter.getSize());
-		}
-	},
-	
-	testSizeOneObject:{
-		test:function(cmp) {
-			this.adapter.setItem("key1", {"value": {"who":"Brian", "what":"Developer"}});
-			// the key and object have 25 characters + 2 associative array entries
-			// the expected number of bytes is: (25 * 2) + (2 * 8) = 66
-			$A.test.assertEquals(66, this.adapter.getSize());
-		}
-	},
-
-	testSizeSameKeySameObject:{
-		test:function(cmp) {
-			this.adapter.setItem("key1", {"value": {"who":"Brian", "what":"Developer"}});
-			var originalSize = this.adapter.getSize();
-			
-			// do nothing and the size should not have changed
-			$A.test.assertEquals(originalSize, this.adapter.getSize());
-			
-			// add another object to trigger a recalculation of size
-			this.adapter.setItem("key2", {});
-			// size should be the original + the 8 for the new key
-			$A.test.assertEquals(originalSize + (8), this.adapter.getSize());
-		}
-	},
-	
-	testSizeSameKeyEqualObject:{
-		test:function(cmp) {		
-			this.adapter.setItem("key1", {"value": {"who":"Brian", "what":"Developer"}});
-			var originalSize = this.adapter.getSize();
-			
-			// set the key with an equal (===) object.
-			this.adapter.setItem("key1", {"value": {"who":"Brian", "what":"Developer"}});
-			// the size should not have changed
-			$A.test.assertEquals(originalSize, this.adapter.getSize());
-		}
-	},
-
-	testSizeSameKeyDifferentObject:{
-		test:function(cmp) {
-			this.adapter.setItem("key1", {"value": {"who":"Brian", "what":"Developer"}});
-			// the key and object have 25 characters + 2 associative array entries
-			// the expected number of bytes is: (25 * 2) + (2 * 8) = 66
-			$A.test.assertEquals(66, this.adapter.getSize());
-			
-			this.adapter.setItem("key1", {"value": {"who":"Matthew", "what":"Developer", "now": true}});
-			// new object has one boolean + 30 characters + 3 associative array entries
-			// the expected number of bytes is: 4 + (30 * 2) + (3 * 8) = 88 
-			$A.test.assertEquals(88, this.adapter.getSize());
-		}
-	},
-
-	testSizeMultipleObjects:{
-		test:function(cmp) {
-			// 68 bytes
-			this.adapter.setItem("key1", {"value": {"who":"Brian", "what":"Developer1"}});
-			// 68 bytes
-			this.adapter.setItem("key2", {"value": {"who":"Kevin", "what":"Developer2"}});
-			// 72 bytes
-			this.adapter.setItem("key3", {"value": {"who":"Matthew", "what":"Developer3"}});
-			// 66 bytes
-			this.adapter.setItem("key4", {"value": {"who":"Dave", "what":"Developer4"}});
-			
-			$A.test.assertEquals(274, this.adapter.getSize());
-		}
-	},
-	
-	testSizeAfterRemoveKey:{
-		test:function(cmp) {
-			// the bytes for each line is: (25 chars * 2) + (2 * 8) = 66
-			this.adapter.setItem("key1", {"value": {"who":"Brian", "what":"Developer"}});
-			this.adapter.setItem("key2", {"value": {"who":"Kevin", "what":"Developer"}});
-			$A.test.assertEquals(132, this.adapter.getSize());
-			
-			this.adapter.removeItem("key1");
-			//removing the key, removes it from this.storage
-			$A.test.assertEquals(66, this.adapter.getSize());
-			
-			// adding a new key, new size of object.  70 bytes
-			this.adapter.setItem("key1", {"value": {"who":"Brian2", "what":"Developer3"}});
-			$A.test.assertEquals(136, this.adapter.getSize());
-		}
-	},
-	
-	testLeastRecentlyUsedEviction:{
-		test:function(cmp) {
-			var adapter = this.adapter;
-			
-			adapter.setItem("key1", {"value": {"foo":new Array(256).join("x")}});
-			var size1 = adapter.getSize();
-			$A.test.assertEquals(532, size1);
-			$A.test.assertEquals("key1", adapter.getMRU().toString());
-			
-			adapter.setItem("key2", {"value": {"bar":new Array(512).join("y")}});
-			var size2 = adapter.getSize();
-			$A.test.assertEquals(1576, size2);
-			$A.test.assertEquals("key1,key2", adapter.getMRU().toString());
-			
-			// Touch key1 to move it up to the top of the MRU
-			// Oldest (key2) item should have been evicted
-			var item1WasTouched;
-			$A.test.addWaitFor(true, function() {
-				adapter.getItem("key1", function(item) {
-					item1WasTouched = !$A.util.isUndefined(item);
-				});
-				
-				return item1WasTouched;
-			}, function(cmp) {
-				$A.test.assertEquals("key2,key1", adapter.getMRU().toString());
-				
-				adapter.setItem("key3", {"value": {"baz":new Array(1500).join("z")}});
-				
-				// Oldest (key2) item should have been evicted
-				var itemWasEvicted;
-				$A.test.addWaitFor(true, function() {
-					adapter.getItem("key2", function(item) {
-						itemWasEvicted = $A.util.isUndefined(item);
-					});
-					
-					return itemWasEvicted;
-				}, function(cmp) {
-					$A.test.assertEquals(3552, adapter.getSize());
-					$A.test.assertEquals("key1,key3", adapter.getMRU().toString());
-				});
-			});
-		}
-	}
-	
-=======
-    setUp:function(cmp){
-        this.adapter = new $A.storageService.createAdapter("memory");
     },
 
     testSizeInitial:{
@@ -243,7 +105,49 @@
             this.adapter.setItem("key1", {"value": {"alpha":"epsilon", "gamma":"zeta"}});
             $A.test.assertEquals(128, this.adapter.getSize());
         }
-    }
-
->>>>>>> 1962a3fa
+    },
+	
+	testLeastRecentlyUsedEviction:{
+		test:function(cmp) {
+			var adapter = this.adapter;
+			
+			adapter.setItem("key1", {"value": {"foo":new Array(256).join("x")}});
+			var size1 = adapter.getSize();
+			$A.test.assertEquals(532, size1);
+			$A.test.assertEquals("key1", adapter.getMRU().toString());
+			
+			adapter.setItem("key2", {"value": {"bar":new Array(512).join("y")}});
+			var size2 = adapter.getSize();
+			$A.test.assertEquals(1576, size2);
+			$A.test.assertEquals("key1,key2", adapter.getMRU().toString());
+			
+			// Touch key1 to move it up to the top of the MRU
+			// Oldest (key2) item should have been evicted
+			var item1WasTouched;
+			$A.test.addWaitFor(true, function() {
+				adapter.getItem("key1", function(item) {
+					item1WasTouched = !$A.util.isUndefined(item);
+				});
+				
+				return item1WasTouched;
+			}, function(cmp) {
+				$A.test.assertEquals("key2,key1", adapter.getMRU().toString());
+				
+				adapter.setItem("key3", {"value": {"baz":new Array(1500).join("z")}});
+				
+				// Oldest (key2) item should have been evicted
+				var itemWasEvicted;
+				$A.test.addWaitFor(true, function() {
+					adapter.getItem("key2", function(item) {
+						itemWasEvicted = $A.util.isUndefined(item);
+					});
+					
+					return itemWasEvicted;
+				}, function(cmp) {
+					$A.test.assertEquals(3552, adapter.getSize());
+					$A.test.assertEquals("key1,key3", adapter.getMRU().toString());
+				});
+			});
+		}
+	}
 })