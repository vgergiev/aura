({
	changeLabel:function(cmp, event) {
            var button = cmp.find("button1");
            var mark="ui button label change time";
            //Set the text value in the ui:outputText component
<<<<<<< HEAD
             $A.mark(mark);
              button.set("v.label", "clicked");
             $A.endMark(mark);
=======
             $A.Perf.mark(mark);
              button.getValue("v.label").setValue("clicked");
             $A.Perf.endMark(mark);
>>>>>>> ce5882fe
	}

})<|MERGE_RESOLUTION|>--- conflicted
+++ resolved
@@ -3,15 +3,9 @@
             var button = cmp.find("button1");
             var mark="ui button label change time";
             //Set the text value in the ui:outputText component
-<<<<<<< HEAD
-             $A.mark(mark);
+             $A.Perf.mark(mark);
               button.set("v.label", "clicked");
-             $A.endMark(mark);
-=======
-             $A.Perf.mark(mark);
-              button.getValue("v.label").setValue("clicked");
              $A.Perf.endMark(mark);
->>>>>>> ce5882fe
 	}
 
 })