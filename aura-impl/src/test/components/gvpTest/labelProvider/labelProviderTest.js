--- conflicted
+++ resolved
@@ -54,22 +54,14 @@
         test: [
             function (cmp) {
 
-<<<<<<< HEAD
                 $A.get("$Label.Related_Lists.task_mode_today", cmp, function (res) {
-=======
-                $A.getGlobalValueProviders().get("$Label.Related_Lists." + "task_mode_today", cmp, function (res) {
->>>>>>> e547ad33
                     $A.test.assertEquals("Today", res, "Failed: Wrong label value in callback");
                 });
             },
 
             function (cmp) {
 
-<<<<<<< HEAD
                 var tmt = $A.get("$Label.Related_Lists.task_mode_today", function (res) {
-=======
-                var tmt = $A.getGlobalValueProviders().getValue("$Label.Related_Lists." + "task_mode_today", cmp, function (res) {
->>>>>>> e547ad33
 
                     $A.test.assertEquals("Today", res, "Failed: Wrong label value in callback");
                 });
@@ -144,12 +136,7 @@
         test: [
             //Fetch a new label from server
             function (cmp) {
-<<<<<<< HEAD
                 $A.get("$Label.Related_Lists.FooBar",
-=======
-                var gvp = $A.getGlobalValueProviders();
-                gvp.get("$Label.Related_Lists." + "FooBar", undefined,
->>>>>>> e547ad33
                     function (label) {
                         cmp._callBack = true;
                         cmp._label = label;
@@ -171,12 +158,7 @@
             //Fetch existing GVPs at client
             function (cmp) {
                 cmp._callBack = false;
-<<<<<<< HEAD
                 $A.get("$Label.Related_Lists.FooBar",
-=======
-                var gvp = $A.getGlobalValueProviders();
-                gvp.get("$Label.Related_Lists." + "FooBar", undefined,
->>>>>>> e547ad33
                     function (label) {
                         cmp._callBack = true;
                         cmp._label = label;
@@ -191,16 +173,11 @@
             }
         ]
     },
-
+    
     testGetWithNonFunctionCallback: {
     	test : function (cmp) {
-<<<<<<< HEAD
             $A.test.addWaitFor("Today + Overdue", function(){return $A.get("$Label.Related_Lists.task_mode_today_overdue","Mary Poppins")});
             $A.test.addWaitFor("Today + Overdue", function(){return $A.get("$Label.Related_Lists.task_mode_today_overdue","undefined")});
-=======
-            var gvp = $A.getGlobalValueProviders();
-            $A.test.addWaitFor("Today + Overdue", function(){return gvp.get("$Label.Related_Lists." + "task_mode_today_overdue",undefined,"Mary Poppins")});
->>>>>>> e547ad33
     	}
     }
 })