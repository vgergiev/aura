--- conflicted
+++ resolved
@@ -80,7 +80,6 @@
  */
 public class AuraImplUnitTestingUtil {
 
-<<<<<<< HEAD
 	private static final String defaultAttributeName = "defaultAttribute";
 	private static final String defaultComponentName = "defaultComponent";
 	private static final String defaultAttributeValue = "defaultValue";
@@ -277,7 +276,11 @@
 
 				return Visibility.PUBLIC;
 			}
-		};
+
+            @Override
+            public void appendSupers(Set<DefDescriptor<?>> supers) throws QuickFixException {
+            }
+        };
 	}
 
 	public DefDescriptor<EventDef> getEventDefDescriptor() {
@@ -959,732 +962,5 @@
 	public DefDescriptor<HelperDef> getHelperDescriptor() {
 		return DefDescriptorImpl.getInstance("js://aura.html", HelperDef.class);
 	}
-=======
-    private static final String defaultAttributeName = "defaultAttribute";
-    private static final String defaultComponentName = "defaultComponent";
-    private static final String defaultAttributeValue = "defaultValue";
-    private static final long defaultLastModified = 1000;
-    private static final String defaultFileName = "filename1";
-    private static final EventType defaultEventType = EventType.COMPONENT;
-
-    public String getAttributeName() {
-        return defaultAttributeName;
-    }
-
-    public DefDescriptor<AttributeDef> getAttributeDescriptor() {
-        return DefDescriptorImpl.getInstance(defaultAttributeName, AttributeDef.class);
-    }
-
-    public String getAttributeValue() {
-        return defaultAttributeValue;
-    }
-
-    public DefDescriptor<ControllerDef> getClientControllerDescriptor() {
-        return DefDescriptorImpl.getInstance("javascript://client.controller", ControllerDef.class);
-    }
-
-    public DefDescriptor<RendererDef> getRendererDescriptor() {
-        return DefDescriptorImpl.getInstance("js://test.renderer", RendererDef.class);
-    }
-
-    public DefDescriptor<StyleDef> getStyleDescriptor() {
-        return DefDescriptorImpl.getInstance("css://test.fakeComponent", StyleDef.class);
-    }
-
-    public DefDescriptor<ApplicationDef> getApplicationDefDescriptor() {
-        return DefDescriptorImpl.getInstance("test:fakeApplication", ApplicationDef.class);
-    }
-
-    public DefDescriptor<ComponentDef> getComponentDefDescriptor() {
-        return DefDescriptorImpl.getInstance("test:fakeComponent", ComponentDef.class);
-    }
-
-    public DefDescriptor<ComponentDef> getParentComponentDefDescriptor() {
-        return DefDescriptorImpl.getInstance("test:fakeComponentParent", ComponentDef.class);
-    }
-
-    public DefDescriptor<ComponentDef> getChildComponentDefDescriptor() {
-        return DefDescriptorImpl.getInstance("test:fakecomponentChild", ComponentDef.class);
-    }
-
-    public String getComponentName() {
-        return defaultComponentName;
-    }
-
-    public DefDescriptor<InterfaceDef> getInterfaceDefDescriptor() {
-        return DefDescriptorImpl.getInstance("test:fakeInterface", InterfaceDef.class);
-    }
-
-    public DefDescriptor<InterfaceDef> getParentInterfaceDefDescriptor() {
-        return DefDescriptorImpl.getInstance("test:fakeParentInterface", InterfaceDef.class);
-    }
-
-    public Location getLocation() {
-        return new Location("filename1", 5, 5, defaultLastModified);
-    }
-
-    public DefDescriptor<TypeDef> getTypeDefDescriptor() {
-        return DefDescriptorImpl.getInstance("String", TypeDef.class);
-    }
-
-    public TypeDef getTypeDef() {
-        return new TypeDef() {
-
-            private static final long serialVersionUID = -245212961854034916L;
-
-            @Override
-            public void appendDependencies(Set<DefDescriptor<?>> dependencies) {
-            }
-
-            @Override
-            public DefDescriptor<TypeDef> getDescriptor() {
-                return DefDescriptorImpl.getInstance("String", TypeDef.class);
-            }
-
-            @Override
-            public Location getLocation() {
-                return AuraImplUnitTestingUtil.this.getLocation();
-            }
-
-            @Override
-            public String getName() {
-                return "String";
-            }
-
-            @Override
-            public void validateDefinition() {
-            }
-
-            @Override
-            public void validateReferences() {
-            }
-
-            @Override
-            public void markValid() {
-            }
-
-            @Override
-            public boolean isValid() {
-                return true;
-            }
-
-            @Override
-            public void serialize(Json json) throws IOException {
-                json.writeString(getName());
-            }
-
-            /**
-             * @see java.lang.Object#hashCode()
-             */
-            @Override
-            public int hashCode() {
-                return AuraUtil.hashCode(getDescriptor());
-            }
-
-            @Override
-            public boolean equals(Object obj) {
-                if (obj instanceof TypeDef) {
-                    return getDescriptor().equals(((TypeDef) obj).getDescriptor());
-                }
-                return false;
-            }
-
-            @Override
-            public Object getExternalType(String prefix) {
-                return null;
-            }
-
-            @Override
-            public Object valueOf(Object stringRep) {
-                return stringRep;
-            }
-
-            @Override
-            public Object wrap(Object o) {
-                return o;
-            }
-
-            @Override
-            public Object initialize(Object config, BaseComponent<?, ?> valueProvider) {
-                return config;
-            }
-
-            @Override
-            public <D extends Definition> D getSubDefinition(SubDefDescriptor<D, ?> descriptor) {
-                return null;
-            }
-
-            @Override
-            public void retrieveLabels() {
-
-            }
-
-            @Override
-            public void appendDependencies(Object instance, Set<DefDescriptor<?>> deps) {
-            }
-
-            @Override
-            public String getDescription() {
-                return null;
-            }
-
-            @Override
-            public String getOwnHash() {
-                return null;
-            }
-
-            @Override
-            public Visibility getVisibility() {
-                return Visibility.PUBLIC;
-            }
-
-            @Override
-            public void appendSupers(Set<DefDescriptor<?>> supers) throws QuickFixException {
-            }
-        };
-    }
-
-    public DefDescriptor<EventDef> getEventDefDescriptor() {
-        return DefDescriptorImpl.getInstance("test:anevent", EventDef.class);
-    }
-
-    public DefDescriptor<EventDef> getParentEventDefDescriptor() {
-        return DefDescriptorImpl.getInstance("test:parentEvent", EventDef.class);
-    }
-
-    public EventType getEventType() {
-        return defaultEventType;
-    }
-
-    public DefDescriptor<ControllerDef> getControllerDescriptor() {
-        return DefDescriptorImpl.getInstance("java://org.auraframework.impl.java.controller.TestController",
-                ControllerDef.class);
-    }
-
-    public DefDescriptor<ModelDef> getModelDescriptor() {
-        return DefDescriptorImpl.getInstance("java://org.auraframework.impl.model.java.TestModel", ModelDef.class);
-    }
-
-    public AttributeImpl makeAttribute(String name) {
-        return new AttributeImpl(DefDescriptorImpl.getInstance(name == null ? defaultAttributeName : name,
-                AttributeDef.class));
-    }
-
-    public AttributeDefImpl makeAttributeDef() {
-        return makeAttributeDef(null, null, null, false, null, null,null);
-    }
-
-    /**
-     * A null parameter indicates you don't care what the value is, and thus it replaces the parameter with a default
-     * object. If you want null values for the parameter, you have to call the objects constructor directly.
-     */
-    public AttributeDefImpl makeAttributeDef(String name, DefDescriptor<TypeDef> typeDefDescriptor,
-            AttributeDefRefImpl defaultValue, boolean required, SerializeToType serializeTo, Location location,Visibility visibility) {
-        return new AttributeDefImpl(DefDescriptorImpl.getInstance(name == null ? defaultAttributeName : name,
-                AttributeDef.class), null,
-                typeDefDescriptor == null ? getTypeDef().getDescriptor() : typeDefDescriptor,
-                        defaultValue == null ? makeAttributeDefRef(null, null, null) : defaultValue, required,
-                                serializeTo == null ? AttributeDef.SerializeToType.BOTH : serializeTo, location == null ? getLocation()
-                                        : location,visibility==null?Visibility.PUBLIC : visibility);
-    }
-
-    public AttributeDefImpl makeAttributeDefWithNulls(String name,
-            DefDescriptor<? extends RootDefinition> parentDescriptor, DefDescriptor<TypeDef> typeDefDescriptor,
-            AttributeDefRefImpl defaultValue, boolean required, SerializeToType serializeTo, Location location,Visibility visibility) {
-        return new AttributeDefImpl(DefDescriptorImpl.getInstance(name, AttributeDef.class), parentDescriptor,
-                typeDefDescriptor, defaultValue, required, serializeTo, location,visibility);
-    }
-
-    public DependencyDef makeDependencyDef(DefDescriptor<? extends RootDefinition> parentDescriptor, String resource,
-            String type, Location location) {
-        DependencyDefImpl.Builder builder;
-
-        builder = new DependencyDefImpl.Builder();
-        builder.setParentDescriptor(parentDescriptor);
-        builder.setResource(resource);
-        builder.setType(type);
-        builder.setLocation(location);
-        return builder.build();
-    }
-
-    public AttributeDefRefImpl makeAttributeDefRef() {
-        return makeAttributeDefRef(null, null, null);
-    }
-
-    /**
-     * A null parameter indicates you don't care what the value is, and thus it replaces the parameter with a default
-     * object. If you want null values for the parameter, you have to call the objects constructor directly.
-     */
-    public AttributeDefRefImpl makeAttributeDefRef(String name, Object value, Location location) {
-
-        AttributeDefRefImpl.Builder atBuilder = new AttributeDefRefImpl.Builder();
-        atBuilder.setDescriptor(DefDescriptorImpl.getInstance(name == null ? defaultAttributeName : name,
-                AttributeDef.class));
-        atBuilder.setLocation((location == null) ? getLocation() : location);
-        atBuilder.setValue((value == null) ? defaultAttributeValue : value);
-
-        return atBuilder.build();
-    }
-
-    public AttributeDefRefImpl makeAttributeDefRefWithNulls(String name, Object value, Location location) {
-        AttributeDefRefImpl.Builder atBuilder = new AttributeDefRefImpl.Builder();
-        atBuilder.setDescriptor(DefDescriptorImpl.getInstance(name, AttributeDef.class));
-        atBuilder.setLocation(location);
-        atBuilder.setValue(value);
-        return atBuilder.build();
-    }
-
-    public ComponentImpl makeComponent(String name, String globalId) throws QuickFixException {
-        return new ComponentImpl(DefDescriptorImpl.getInstance(name == null ? defaultComponentName : name,
-                ComponentDef.class), null);
-    }
-
-    public ComponentDef makeComponentDef() {
-        return makeComponentDef(null, null, null, null, null, null, null, null, null, null, null, null, false, false);
-    }
-
-    public ComponentDef makeComponentDef(DefDescriptor<ComponentDef> descriptor,
-            DefDescriptor<ComponentDef> extendsDescriptor) {
-        return makeComponentDef(descriptor, null, null, null, null, null, null, extendsDescriptor, null, null, false,
-                false);
-    }
-
-    public ComponentDef makeComponentDef(DefDescriptor<ComponentDef> descriptor,
-            Map<DefDescriptor<AttributeDef>, AttributeDef> attributeDefs, Map<String, RegisterEventDef> eventDefs,
-            List<ComponentDefRef> children, Location location, DefDescriptor<ControllerDef> controllerDescriptor,
-            DefDescriptor<ModelDef> modelDescriptor, DefDescriptor<ComponentDef> extendsDescriptor) {
-
-        if (attributeDefs == null) {
-            attributeDefs = new HashMap<DefDescriptor<AttributeDef>, AttributeDef>();
-            attributeDefs.put(getAttributeDescriptor(), makeAttributeDef(null, null, null, false, null, null,null));
-        }
-
-        if (eventDefs == null) {
-            eventDefs = new HashMap<String, RegisterEventDef>();
-            eventDefs.put("fakey", makeRegisterEventDef(null, false, null));
-        }
-
-        if (children == null) {
-            children = new ArrayList<ComponentDefRef>();
-            children.add(makeComponentDefRef(getChildComponentDefDescriptor(), null, null));
-        }
-
-        return makeComponentDef(descriptor == null ? getComponentDefDescriptor() : descriptor, attributeDefs,
-                eventDefs, children, location == null ? getLocation() : location,
-                        controllerDescriptor == null ? getControllerDescriptor() : controllerDescriptor,
-                                modelDescriptor == null ? getModelDescriptor() : modelDescriptor,
-                                        extendsDescriptor == null ? getParentComponentDefDescriptor() : extendsDescriptor, null, null, false,
-                                                false);
-    }
-
-    private void addAttributes(RootDefinitionImpl.Builder<?> builder,
-            Map<DefDescriptor<AttributeDef>, AttributeDef> attributeDefs) {
-        if (attributeDefs == null) {
-            return;
-        }
-        for (Map.Entry<DefDescriptor<AttributeDef>, AttributeDef> entry : attributeDefs.entrySet()) {
-            builder.addAttributeDef(entry.getKey(), entry.getValue());
-        }
-    }
-
-    private void addAttributes(ComponentDefRefImpl.Builder builder,
-            Map<DefDescriptor<AttributeDef>, AttributeDefRef> attributeDefs) {
-        if (attributeDefs == null) {
-            return;
-        }
-        for (Map.Entry<DefDescriptor<AttributeDef>, AttributeDefRef> entry : attributeDefs.entrySet()) {
-            builder.setAttribute(entry.getKey(), entry.getValue());
-        }
-    }
-
-    /**
-     * A null parameter indicates you don't care what the value is, and thus it replaces the parameter with a default
-     * object. If you want null values for the parameter, you have to call the objects constructor directly.
-     */
-    public ComponentDef makeComponentDef(DefDescriptor<ComponentDef> descriptor,
-            Map<DefDescriptor<AttributeDef>, AttributeDef> attributeDefs, Map<String, RegisterEventDef> eventDefs,
-            List<ComponentDefRef> children, Location location, DefDescriptor<ControllerDef> controllerDescriptor,
-            DefDescriptor<ModelDef> modelDescriptor, DefDescriptor<ComponentDef> extendsDescriptor,
-            Set<DefDescriptor<InterfaceDef>> interfaces, List<EventHandlerDef> eventHandlers, boolean isAbstract,
-            boolean isExtensible) {
-
-        ComponentDefImpl.Builder builder = new ComponentDefImpl.Builder();
-
-        if (attributeDefs == null) {
-            attributeDefs = new HashMap<DefDescriptor<AttributeDef>, AttributeDef>();
-            attributeDefs.put(getAttributeDescriptor(), makeAttributeDef(null, null, null, false, null, null,null));
-        }
-        addAttributes(builder, attributeDefs);
-
-        if (eventDefs == null) {
-            eventDefs = new HashMap<String, RegisterEventDef>();
-            eventDefs.put("fakey", makeRegisterEventDef(null, false, null));
-        }
-        builder.events = eventDefs;
-
-        if (interfaces == null) {
-            interfaces = new HashSet<DefDescriptor<InterfaceDef>>();
-            interfaces.add(getInterfaceDefDescriptor());
-        }
-        builder.interfaces = interfaces;
-
-        List<DefDescriptor<ControllerDef>> cd = new ArrayList<DefDescriptor<ControllerDef>>();
-        cd.add(controllerDescriptor == null ? getControllerDescriptor() : controllerDescriptor);
-        builder.controllerDescriptors = cd;
-
-        builder.setDescriptor((descriptor == null) ? getComponentDefDescriptor() : descriptor);
-        builder.setLocation((location == null) ? getLocation() : location);
-        builder.modelDefDescriptor = modelDescriptor == null ? getModelDescriptor() : modelDescriptor;
-        builder.extendsDescriptor = extendsDescriptor == null ? getParentComponentDefDescriptor() : extendsDescriptor;
-        builder.eventHandlers = eventHandlers;
-        builder.isAbstract = isAbstract;
-        builder.isExtensible = isExtensible;
-        return builder.build();
-    }
-
-    public <T extends BaseComponentDef> T makeBaseComponentDefWithNulls(Class<T> defClass, String descriptor,
-            Map<DefDescriptor<AttributeDef>, AttributeDef> attributeDefs, Map<String, RegisterEventDef> eventDefs,
-            List<ComponentDefRef> children, Location location, DefDescriptor<ControllerDef> controllerDescriptor,
-            DefDescriptor<ModelDef> modelDescriptor, DefDescriptor<T> extendsDescriptor,
-            Set<DefDescriptor<InterfaceDef>> interfaces, List<DefDescriptor<RendererDef>> renderers,
-            List<DefDescriptor<HelperDef>> helpers, List<EventHandlerDef> eventHandlers, boolean isAbstract,
-            boolean isExtensible) throws QuickFixException {
-
-        @SuppressWarnings("unchecked")
-        BaseComponentDefImpl.Builder<T> builder = (Builder<T>) (defClass.equals(ComponentDef.class) ? new ComponentDefImpl.Builder()
-        : new ApplicationDefImpl.Builder());
-
-        if (descriptor != null) {
-            builder.setDescriptor(descriptor);
-        }
-        if (location != null) {
-            builder.setLocation(location);
-        }
-        if (attributeDefs != null) {
-            addAttributes(builder, attributeDefs);
-        }
-        if (controllerDescriptor != null) {
-            builder.controllerDescriptors = ImmutableList.of(controllerDescriptor);
-        }
-        builder.isAbstract = isAbstract;
-        builder.isExtensible = isExtensible;
-        builder.extendsDescriptor = extendsDescriptor;
-        builder.modelDefDescriptor = modelDescriptor;
-        builder.eventHandlers = eventHandlers;
-        builder.events = eventDefs;
-        builder.interfaces = interfaces;
-        builder.rendererDescriptors = renderers;
-        builder.helperDescriptors = helpers;
-        return builder.build();
-    }
-
-    /**
-     * A null parameter indicates you don't care what the value is, and thus it replaces the parameter with a default
-     * object. If you want null values for the parameter, you have to call the objects constructor directly.
-     */
-    public ComponentDef makeComponentDef(DefDescriptor<ComponentDef> descriptor,
-            Map<DefDescriptor<AttributeDef>, AttributeDef> attributeDefs, Map<String, RegisterEventDef> eventDefs,
-            List<ComponentDefRef> children, Location location, DefDescriptor<ControllerDef> controllerDescriptor,
-            DefDescriptor<ModelDef> modelDescriptor, DefDescriptor<ComponentDef> extendsDescriptor,
-            Set<DefDescriptor<InterfaceDef>> interfaces, List<EventHandlerDef> eventHandlers,
-            DefDescriptor<StyleDef> styleDescriptor, DefDescriptor<RendererDef> rendererDescriptor, boolean isAbstract,
-            boolean isExtensible) {
-
-        ComponentDefImpl.Builder builder = new ComponentDefImpl.Builder();
-
-        if (attributeDefs == null) {
-            attributeDefs = new HashMap<DefDescriptor<AttributeDef>, AttributeDef>();
-            attributeDefs.put(getAttributeDescriptor(), makeAttributeDef(null, null, null, false, null, null,null));
-        }
-
-        if (eventDefs == null) {
-            eventDefs = new HashMap<String, RegisterEventDef>();
-            eventDefs.put("fakey", makeRegisterEventDef(null, false, null));
-        }
-
-        if (children == null) {
-            children = new ArrayList<ComponentDefRef>();
-            children.add(makeComponentDefRef(getChildComponentDefDescriptor(), null, null));
-        }
-
-        if (interfaces == null) {
-            interfaces = new HashSet<DefDescriptor<InterfaceDef>>();
-            interfaces.add(getInterfaceDefDescriptor());
-        }
-        /*
-         * }
-         */
-        List<DefDescriptor<ControllerDef>> cd = new ArrayList<DefDescriptor<ControllerDef>>();
-        cd.add(controllerDescriptor == null ? getControllerDescriptor() : controllerDescriptor);
-
-        builder.setDescriptor((descriptor == null) ? getComponentDefDescriptor() : descriptor);
-        addAttributes(builder, attributeDefs);
-        builder.events = eventDefs;
-        builder.setLocation((location == null) ? getLocation() : location);
-        builder.controllerDescriptors = cd;
-        builder.modelDefDescriptor = modelDescriptor == null ? getModelDescriptor() : modelDescriptor;
-        builder.extendsDescriptor = extendsDescriptor == null ? getParentComponentDefDescriptor() : extendsDescriptor;
-        builder.interfaces = interfaces;
-        builder.eventHandlers = eventHandlers;
-        builder.styleDescriptor = styleDescriptor == null ? getStyleDescriptor() : styleDescriptor;
-        builder.addRenderer(rendererDescriptor == null ? getRendererDescriptor().getQualifiedName()
-                : rendererDescriptor.getQualifiedName());
-        builder.isAbstract = isAbstract;
-        builder.isExtensible = isExtensible;
-        return builder.build();
-    }
-
-    public DefDescriptor<ComponentDef> makeComponentDefDescriptor(String tag) {
-        return DefDescriptorImpl.getInstance(tag, ComponentDef.class);
-    }
-
-    public ComponentDef makeComponentDefWithNulls(DefDescriptor<ComponentDef> descriptor,
-            Map<DefDescriptor<AttributeDef>, AttributeDef> attributeDefs, Map<String, RegisterEventDef> eventDefs,
-            List<ComponentDefRef> children, Location location, DefDescriptor<ControllerDef> controllerDescriptor,
-            DefDescriptor<ModelDef> modelDescriptor, DefDescriptor<ComponentDef> extendsDescriptor,
-            Set<DefDescriptor<InterfaceDef>> interfaces, List<EventHandlerDef> eventHandlers, boolean isAbstract,
-            boolean isExtensible) {
-        List<DefDescriptor<ControllerDef>> cd = new ArrayList<DefDescriptor<ControllerDef>>();
-        if (controllerDescriptor != null) {
-            cd.add(controllerDescriptor);
-        }
-        ComponentDefImpl.Builder builder = new ComponentDefImpl.Builder();
-        builder.setDescriptor(descriptor);
-        addAttributes(builder, attributeDefs);
-        builder.events = eventDefs;
-        builder.setLocation(location);
-        builder.controllerDescriptors = cd;
-        builder.modelDefDescriptor = modelDescriptor;
-        builder.extendsDescriptor = extendsDescriptor;
-        builder.interfaces = interfaces;
-        builder.eventHandlers = eventHandlers;
-        builder.isAbstract = isAbstract;
-        builder.isExtensible = isExtensible;
-        return builder.build();
-    }
-
-    public ComponentDefRef makeComponentDefRef() {
-        return makeComponentDefRef(null, null, null);
-    }
-
-    /**
-     * A null parameter indicates you don't care what the value is, and thus it replaces the parameter with a default
-     * object. If you want null values for the parameter, you have to call the objects constructor directly.
-     */
-    public ComponentDefRef makeComponentDefRef(DefDescriptor<ComponentDef> descriptor,
-            Map<DefDescriptor<AttributeDef>, AttributeDefRef> attributeValues, Location location) {
-        if (attributeValues == null) {
-            attributeValues = new HashMap<DefDescriptor<AttributeDef>, AttributeDefRef>();
-            attributeValues.put(getAttributeDescriptor(), makeAttributeDefRef(null, null, null));
-        }
-
-        ComponentDefRefImpl.Builder builder = new ComponentDefRefImpl.Builder();
-        builder.setDescriptor((descriptor == null) ? getChildComponentDefDescriptor() : descriptor);
-        addAttributes(builder, attributeValues);
-        builder.setLocation((location == null) ? getLocation() : location);
-        return builder.build();
-    }
-
-    public ComponentDefRef makeComponentDefRefWithNulls(DefDescriptor<ComponentDef> descriptor,
-            Map<DefDescriptor<AttributeDef>, AttributeDefRef> attributeValues, Location location) {
-        ComponentDefRefImpl.Builder builder = new ComponentDefRefImpl.Builder();
-        builder.setDescriptor(descriptor);
-        addAttributes(builder, attributeValues);
-        builder.setLocation(location);
-        return builder.build();
-    }
-
-    public EventDefImpl makeEventDef() {
-        return makeEventDef(null, null, null, null, null);
-    }
-
-    public EventDefImpl makeEventDef(DefDescriptor<EventDef> descriptor, DefDescriptor<EventDef> extendsDescriptor) {
-        return makeEventDef(descriptor, null, null, null, extendsDescriptor);
-    }
-
-    /**
-     * A null parameter indicates you don't care what the value is, and thus it replaces the parameter with a default
-     * object. If you want null values for the parameter, you have to call the objects constructor directly.
-     */
-    public EventDefImpl makeEventDef(DefDescriptor<EventDef> descriptor, EventType eventType,
-            Map<DefDescriptor<AttributeDef>, AttributeDef> attributeDefs, Location location,
-            DefDescriptor<EventDef> extendsDescriptor) {
-
-        if (attributeDefs == null) {
-            attributeDefs = new HashMap<DefDescriptor<AttributeDef>, AttributeDef>();
-            attributeDefs.put(getAttributeDescriptor(), makeAttributeDef(null, null, null, false, null, null,null));
-        }
-
-        EventDefImpl.Builder builder = new EventDefImpl.Builder();
-        builder.setDescriptor((descriptor == null) ? getEventDefDescriptor() : descriptor);
-        builder.eventType = eventType == null ? defaultEventType : eventType;
-        addAttributes(builder, attributeDefs);
-        builder.setLocation((location == null) ? getLocation() : location);
-        builder.extendsDescriptor = extendsDescriptor == null ? getParentEventDefDescriptor() : extendsDescriptor;
-        return builder.build();
-    }
-
-    public EventDefImpl makeEventDefWithNulls(DefDescriptor<EventDef> descriptor, EventType eventType,
-            Map<DefDescriptor<AttributeDef>, AttributeDef> attributeDefs, Location location,
-            DefDescriptor<EventDef> extendsDescriptor) {
-        EventDefImpl.Builder builder = new EventDefImpl.Builder();
-        builder.setDescriptor(descriptor);
-        builder.eventType = eventType;
-        addAttributes(builder, attributeDefs);
-        builder.setLocation(location);
-        builder.extendsDescriptor = extendsDescriptor;
-        return builder.build();
-    }
-
-    public DefDescriptor<EventDef> makeEventDefDescriptor(String tag) {
-        return DefDescriptorImpl.getInstance(tag, EventDef.class);
-    }
-
-    public EventHandlerDef makeEventHandlerDef() {
-        return makeEventHandlerDef(null, null, null);
-    }
-
-    public EventHandlerDef makeEventHandlerDef(DefDescriptor<EventDef> handledEvent) {
-        return makeEventHandlerDef(handledEvent, null, null);
-    }
-
-    /**
-     * A null parameter indicates you don't care what the value is, and thus it replaces the parameter with a default
-     * object. If you want null values for the parameter, you have to call the objects constructor directly.
-     */
-    public EventHandlerDef makeEventHandlerDef(DefDescriptor<EventDef> handledEvent, PropertyReference action,
-            Location location) {
-        EventHandlerDefImpl.Builder builder = new EventHandlerDefImpl.Builder();
-        builder.setLocation(location);
-        builder.setDescriptor(handledEvent);
-        builder.setAction(action);
-        return builder.build();
-    }
-
-    public EventHandlerDefImpl makeEventHandlerDefWithNulls(DefDescriptor<EventDef> handledEvent,
-            PropertyReference action, Location location) {
-        EventHandlerDefImpl.Builder builder = new EventHandlerDefImpl.Builder();
-        builder.setLocation(location);
-        builder.setDescriptor(handledEvent);
-        builder.setAction(action);
-        return builder.build();
-    }
-
-    public InterfaceDefImpl makeInterfaceDef() {
-        return makeInterfaceDef(null, null, null, null, null);
-    }
-
-    public InterfaceDefImpl makeInterfaceDef(DefDescriptor<InterfaceDef> descriptor) {
-        return makeInterfaceDef(descriptor, null, null, null, null);
-    }
-
-    public InterfaceDefImpl makeInterfaceDef(Set<DefDescriptor<InterfaceDef>> extendsDescriptors) {
-        return makeInterfaceDef(null, null, null, null, extendsDescriptors);
-    }
-
-    /**
-     * A null parameter indicates you don't care what the value is, and thus it replaces the parameter with a default
-     * object. If you want null values for the parameter, you have to call the objects constructor directly.
-     */
-    public InterfaceDefImpl makeInterfaceDef(DefDescriptor<InterfaceDef> descriptor,
-            Map<DefDescriptor<AttributeDef>, AttributeDef> attributeDefs, Map<String, RegisterEventDef> eventDefs,
-            Location location, Set<DefDescriptor<InterfaceDef>> extendsDescriptors) {
-
-        InterfaceDefImpl.Builder builder = new InterfaceDefImpl.Builder();
-
-        if (attributeDefs == null) {
-            attributeDefs = new HashMap<DefDescriptor<AttributeDef>, AttributeDef>();
-            attributeDefs.put(getAttributeDescriptor(), makeAttributeDef(null, null, null, false, null, null,null));
-        }
-        addAttributes(builder, attributeDefs);
-
-        builder.events = eventDefs;
-        if (builder.events == null) {
-            builder.events = new HashMap<String, RegisterEventDef>();
-            builder.events.put("fakey", makeRegisterEventDef(null, false, null));
-        }
-
-        builder.extendsDescriptors = extendsDescriptors;
-        if (builder.extendsDescriptors == null) {
-            builder.extendsDescriptors = new HashSet<DefDescriptor<InterfaceDef>>();
-            builder.extendsDescriptors.add(getParentInterfaceDefDescriptor());
-        }
-
-        builder.setDescriptor((descriptor == null) ? getInterfaceDefDescriptor() : descriptor);
-        builder.setLocation((location == null) ? getLocation() : location);
-        return builder.build();
-    }
-
-    public InterfaceDefImpl makeInterfaceDefWithNulls(DefDescriptor<InterfaceDef> descriptor,
-            Map<DefDescriptor<AttributeDef>, AttributeDef> attributeDefs, Map<String, RegisterEventDef> eventDefs,
-            Location location, Set<DefDescriptor<InterfaceDef>> extendsDescriptors, String provider) {
-        InterfaceDefImpl.Builder builder = new InterfaceDefImpl.Builder();
-        builder.setDescriptor(descriptor);
-        addAttributes(builder, attributeDefs);
-        builder.events = eventDefs;
-        builder.setLocation(location);
-        builder.extendsDescriptors = extendsDescriptors;
-        if (provider != null) {
-            builder.addProvider(provider);
-        }
-        return builder.build();
-    }
-
-    public DefDescriptor<InterfaceDef> makeInterfaceDefDescriptor(String tag) {
-        return DefDescriptorImpl.getInstance(tag, InterfaceDef.class);
-    }
-
-    public Location makeLocation() {
-        return makeLocation(defaultFileName, 5, 5, defaultLastModified);
-    }
-
-    public Location makeLocation(String fileName, int line, int column, long lastModified) {
-        return new Location(fileName == null ? defaultFileName : fileName, line, column, lastModified);
-    }
-
-    public RegisterEventDefImpl makeRegisterEventDef() {
-        return makeRegisterEventDef(null, false, null);
-    }
-
-    /**
-     * A null parameter indicates you don't care what the value is, and thus it replaces the parameter with a default
-     * object. If you want null values for the parameter, you have to call the objects constructor directly.
-     */
-    public RegisterEventDefImpl makeRegisterEventDef(DefDescriptor<EventDef> eventDescriptor, boolean isGlobal,
-            Location location) {
-        RegisterEventDefImpl.Builder builder = new RegisterEventDefImpl.Builder();
-        builder.setDescriptor(eventDescriptor == null ? getEventDefDescriptor() : eventDescriptor);
-        builder.setAttName("fakey");
-        builder.setIsGlobal(isGlobal);
-        builder.setLocation((location == null) ? getLocation() : location);
-        return builder.build();
-    }
-
-    public RegisterEventDefImpl makeRegisterEventDefWithNulls(DefDescriptor<EventDef> eventDescriptor,
-            boolean isGlobal, Location location) {
-
-        RegisterEventDefImpl.Builder builder = new RegisterEventDefImpl.Builder();
-        builder.setDescriptor(eventDescriptor);
-        builder.setAttName("fakey");
-        builder.setIsGlobal(isGlobal);
-        builder.setLocation((location == null) ? getLocation() : location);
-        return builder.build();
-    }
-
-    @SuppressWarnings("unchecked")
-    public <T extends BaseComponentDef> DefDescriptor<T> getBaseComponentPrototype(Class<T> defClass) {
-        if (ComponentDef.class.equals(defClass)) {
-            return (DefDescriptor<T>) ComponentDefImpl.PROTOTYPE_COMPONENT;
-        } else if (ApplicationDef.class.equals(defClass)) {
-            return (DefDescriptor<T>) ApplicationDefImpl.PROTOTYPE_APPLICATION;
-        } else {
-            return null;
-        }
-    }
-
-    public DefDescriptor<HelperDef> getHelperDescriptor() {
-        return DefDescriptorImpl.getInstance("js://aura.html", HelperDef.class);
-    }
->>>>>>> 9dd7d6db
 
 }