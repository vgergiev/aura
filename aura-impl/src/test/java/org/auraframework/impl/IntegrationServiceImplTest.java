--- conflicted
+++ resolved
@@ -139,11 +139,7 @@
 
         Mode[] testModes = new Mode[] { Mode.UTEST, Mode.PROD };
         for (Mode m : testModes) {
-<<<<<<< HEAD
-            Integration integration = service.createIntegration("", m, true, null, null, null);
-=======
             Integration integration = service.createIntegration("", m, true, null, getNoDefaultPreloadsApp().getQualifiedName(), null);
->>>>>>> 9260ea25
             assertNotNull(String.format(
                     "Failed to create an integration object using IntegrationService in %s mode. Returned null.", m),
                     integration);
@@ -274,11 +270,7 @@
     }
 
 	private Integration createIntegration() throws QuickFixException {
-<<<<<<< HEAD
-		return service.createIntegration("", Mode.UTEST, true, null, null, null);
-=======
 		return service.createIntegration("", Mode.UTEST, true, null, getNoDefaultPreloadsApp().getQualifiedName(), null);
->>>>>>> 9260ea25
 	}
 
     @Ignore("W-1505382")
