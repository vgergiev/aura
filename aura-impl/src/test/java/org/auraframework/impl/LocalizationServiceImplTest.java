/*
 * Copyright (C) 2013 salesforce.com, inc.
 *
 * Licensed under the Apache License, Version 2.0 (the "License");
 * you may not use this file except in compliance with the License.
 * You may obtain a copy of the License at
 *
 *         http://www.apache.org/licenses/LICENSE-2.0
 *
 * Unless required by applicable law or agreed to in writing, software
 * distributed under the License is distributed on an "AS IS" BASIS,
 * WITHOUT WARRANTIES OR CONDITIONS OF ANY KIND, either express or implied.
 * See the License for the specific language governing permissions and
 * limitations under the License.
 */
package org.auraframework.impl;

import java.math.BigDecimal;
import java.text.DateFormat;
import java.text.ParseException;
import java.util.Date;
import java.util.HashMap;
import java.util.Locale;
import java.util.Map;
import java.util.TimeZone;

import org.auraframework.Aura;
import org.auraframework.service.LocalizationService;
import org.auraframework.service.testdata.LocalizationServiceTestData;
import org.auraframework.test.AuraTestCase;
import org.auraframework.util.number.AuraNumberFormat;

import com.google.common.collect.ImmutableMap;
import com.ibm.icu.text.NumberFormat;

/**
 * Tests for LocalizationServiceImpl.
 */
public class LocalizationServiceImplTest extends AuraTestCase {

    public LocalizationService localizationService = null;

    public LocalizationServiceImplTest(String name) {
        super(name);
        localizationService = Aura.getLocalizationService();
    }

    /**
     * Tests to verify Date parser across different Locale
     */
    public void testDateTimeParserChangeLocale() throws Exception {
        // API: parseDate(String Date, Locale locale, TimeZone timeZone, int
        // DateStyle)
        // Locale: English -> German
        {
            String expectedDE = "Dienstag, 31. Dezember 2222";
            String inputEN = "Tuesday, December 31, 2222";
            Date dateEN = localizationService.parseDate(inputEN, Locale.ENGLISH, TimeZone.getTimeZone("PST"),
                    DateFormat.FULL);
            String actualEN = localizationService.formatDate(dateEN, Locale.GERMAN, TimeZone.getTimeZone("CEST"),
                    DateFormat.FULL);
            assertEquals("Failed to convert date from English to German locale", expectedDE, actualEN);
        }
        // Locale: English -> Simplified Chinese
        {
            String expectedZH = DateFormat.getDateInstance(1, Locale.SIMPLIFIED_CHINESE).format(
                    new Date(16730265600000L));
            String inputEN = "February 28, 2500";
            Date dateEN = localizationService.parseDate(inputEN, Locale.ENGLISH, TimeZone.getTimeZone("PST"),
                    DateFormat.LONG);
            String actualZH = localizationService.formatDate(dateEN, Locale.SIMPLIFIED_CHINESE,
                    TimeZone.getTimeZone("PST"), DateFormat.LONG);
            assertEquals("Failed to convert date from English to Simplified Chinese locale", expectedZH, actualZH);
        }
        // Locale: English -> Arabic
        {
            String expectedSA = DateFormat.getDateInstance(DateFormat.FULL, new Locale("ar", "SA")).format(
                    new Date(1298880000000L));
            String inputEN = "Monday, February 28, 2011";
            Date dateEN = localizationService.parseDate(inputEN, Locale.ENGLISH, TimeZone.getTimeZone("PST"),
                    DateFormat.FULL);
            String actualSA = localizationService.formatDate(dateEN, new Locale("ar", "SA"),
                    TimeZone.getTimeZone("PST"), DateFormat.FULL);
            assertEquals("Failed to convert date from English to Arabic locale", expectedSA, actualSA);
        }
    }

    public void testDateTimeParserBorderCases() {
        for (String dt : LocalizationServiceTestData.PASS_DATE_STRINGS) {
            try {
                localizationService.parseDate(dt, Locale.ENGLISH, TimeZone.getTimeZone("PST"), DateFormat.MEDIUM);
            } catch (Exception e) {
                fail("Failed to parse valid date \'" + dt + "\', error: " + e);
            }
        }
    }

    // TODO(W-1482880): Change how Exceptions are handled after bug is fixed. We
    // should just be catching the Exception
    // type we expect and letting the others be thrown. This will either be
    // ParseExceptions from AuraNumberFormat.parse(...) or 
    // IllegalArgumentExceptions from DateServiceImpl.getDateTimeStyleConverter(...) 
    // or DateServiceImpl.JodaDateConverter.parse(...)
    // same thing apply to any call of LocalizationService.parseDate(...), parseTime(...), 
    // parseDateTime(...), formatDate(...), formatTime(...), formatDateTime(...)
    public void testDateTimeParserExceptions() throws IllegalArgumentException {
        // Test invalid date strings in format DateFormat.MEDIUM
        {
            for (String dt : LocalizationServiceTestData.FAIL_DATE_STRINGS_MEDIUM_FORMAT) {
                try {
                    localizationService.parseDate(dt, Locale.ENGLISH, TimeZone.getTimeZone("PST"), DateFormat.MEDIUM);
                    fail("No Exception thrown when trying to parse \'" + dt + "\' into Date");
                } catch (Exception e) {
                    // Expected
                }
            }
        }

        // Test invalid date strings in format DateFormat.SHORT
        {
            for (String dt : LocalizationServiceTestData.FAIL_DATE_STRINGS_SHORT_FORMAT) {
                try {
                    localizationService.parseDate(dt, Locale.ENGLISH, TimeZone.getTimeZone("PST"), DateFormat.SHORT);
                    fail("No Exception thrown when trying to parse \'" + dt + "\' into Date");
                } catch (Exception e) {
                    // Expected
                }
            }
        }

        // Test date in English to parser with German locale
        {
            String EN_DATE_STRING = "Tuesday, December 31, 2222";
            try {
                localizationService.parseDate(EN_DATE_STRING, Locale.GERMAN, TimeZone.getTimeZone("PST"),
                        DateFormat.FULL);
                fail("# Exception not thrown for date:" + EN_DATE_STRING);
            } catch (Exception e) {
                assertTrue("# Incorrect exception type!", ((e instanceof IllegalArgumentException)));
            }
        }

        // Test time in US to parser with UK locale
        {
            String US_TIME_STRING = "6:57:10 PM PDT";
            try {
                localizationService.parseTimeToCalendar(US_TIME_STRING, Locale.UK, TimeZone.getTimeZone("GMT"),
                        DateFormat.FULL);
                fail("# Exception not thrown for date:" + US_TIME_STRING);
            } catch (Exception e) {
                assertTrue("# Incorrect exception type!", ((e instanceof IllegalArgumentException)));
            }
        }

        // Test date time in English to parser with French locale
        {
            String US_DATE_TIME_STRING = "Apr 1, 2012 4:27:52 PM PDT";
            try {
                localizationService.parseDateTimeToCalendar(US_DATE_TIME_STRING, Locale.FRENCH,
                        TimeZone.getTimeZone("UTC"), DateFormat.MEDIUM, DateFormat.FULL);
                fail("# Exception not thrown for date:" + US_DATE_TIME_STRING);
            } catch (Exception e) {
                assertTrue("# Incorrect exception type!", ((e instanceof IllegalArgumentException)));
            }
        }
    }

    // TODO(W-1482880): same as testDateTimeParserExceptions()
    public void testParseTimeParserExceptions() throws ParseException {
        // Test invalid time strings
        {
            for (String t : LocalizationServiceTestData.FAIL_TIME_STRINGS) {
                try {
                    localizationService.parseTime(t, Locale.ENGLISH, TimeZone.getTimeZone("PST"), DateFormat.FULL);
                    fail("No Exception thrown when trying to parse \'" + t + "\' into Time");
                } catch (Exception e) {
                    // Expected
                	assertTrue("# Incorrect exception type!", ((e instanceof IllegalArgumentException)));
                }
            }
        }
    }

    public void testParsersWithNullArgs() throws ParseException {
        {
            assertNull("parseDate(null) did not return 'null'", localizationService.parseDate(null));
            assertNull("parseTime(null) did not return 'null'", localizationService.parseTime(null));
            assertNull("parseDate(null, null) did not return 'null'", localizationService.parseDate(null, null));
            assertNull("parseTimeToCalendar(null, null, null -1) did not return 'null'",
                    localizationService.parseTimeToCalendar(null, null, null, -1));
            assertNull("parseDateTime(null) did not return 'null'", localizationService.parseDateTime(null));
            assertNull("parseDateTimeToCalendar(null, null, null, -1, -1) did not return 'null'",
                    localizationService.parseDateTimeToCalendar(null, null, null, -1, -1));
            assertNull("parseCurrency(null) did not return 'null'", localizationService.parseCurrency(null));

            try {
                localizationService.parseInt(null);
                fail("parseInt(null) did not throw an exception");
            } catch (Exception e) {
            	checkExceptionContains(e, ParseException.class, "Parameter 'number' was null");
            }

            try {
                localizationService.parseLong(null);
                fail("parseLong(null) did not throw an exception");
            } catch (Exception e) {
            	checkExceptionContains(e, ParseException.class, "Parameter 'number' was null");
            }

            try {
                localizationService.parseFloat(null);
                fail("parseFloat(null) did not throw an exception");
            } catch (Exception e) {
            	checkExceptionContains(e, ParseException.class, "Parameter 'number' was null");
            }

            try {
                localizationService.parseDouble(null);
                fail("parseDouble(null) did not throw an exception");
            } catch (Exception e) {
            	checkExceptionContains(e, ParseException.class, "Parameter 'number' was null");
            }

            try {
                localizationService.parsePercent(null);
                fail("parsePercent(null) did not throw an exception");
            } catch (Exception e) {
            	checkExceptionContains(e, ParseException.class, "Parameter 'percent' was null");
            }
        }
    }

    public void testParsersWithEmptyString() throws ParseException {
        {
            try {
                localizationService.parseCurrency("");
                fail("parseCurrency(\"\") did not throw an exception");
            } catch (Exception e) {
            	checkExceptionContains(e, ParseException.class, "Unparseable number: \"\"");
            }

            try {
                localizationService.parseDateTimeToCalendar("", null, null, -1, -1);
                fail("parseDateTimeToCalendar(\"\", null, null, -1, -1) did not throw an exception");
            } catch (Exception e) {
            	// TODO(W-1482880): same as testDateTimeParserExceptions()
            	checkExceptionContains(e, IllegalArgumentException.class, "Style '--' is invalid");
            }

            try {
                localizationService.parseDateTime("");
                fail("parseDateTime(\"\") did not throw an exception");
            } catch (Exception e) {
            	// TODO(W-1482880): same as testDateTimeParserExceptions()
            	checkExceptionContains(e, IllegalArgumentException.class, "Invalid format: \"\"");
            }

            try {
                localizationService.parseTimeToCalendar("", null, null, -1);
                fail("parseTimeToCalendar(\"\", null, null, -1) did not throw an exception");
            } catch (Exception e) {
            	// TODO(W-1482880): same as testDateTimeParserExceptions()
            	checkExceptionContains(e, IllegalArgumentException.class, "Style '--' is invalid");
            }

            try {
                localizationService.parseTime("");
                fail("parseTime(\"\") did not throw an exception");
            } catch (Exception e) {
            	// TODO(W-1482880): same as testDateTimeParserExceptions()
            	checkExceptionContains(e, IllegalArgumentException.class, "Invalid format: \"\"");
            }

            try {
                localizationService.parseDate("");
                fail("parseDate(\"\") did not throw an exception");
            } catch (Exception e) {
            	// TODO(W-1482880): same as testDateTimeParserExceptions()
            	checkExceptionContains(e, IllegalArgumentException.class, "Invalid format: \"\"");
            }

            try {
                localizationService.parseInt("");
                fail("parseInt(\"\") did not throw an exception");
            } catch (Exception e) {
            	checkExceptionContains(e, ParseException.class, "Unparseable number: \"\"");
            }

            try {
                localizationService.parseLong("");
                fail("parseLong(\"\") did not throw an exception");
            } catch (Exception e) {
            	checkExceptionContains(e, ParseException.class, "Unparseable number: \"\"");
            }

            try {
                localizationService.parseFloat("");
                fail("parseFloat(\"\") did not throw an exception");
            } catch (Exception e) {
            	checkExceptionContains(e, ParseException.class, "Unparseable number: \"\"");
            }

            try {
                localizationService.parseDouble("");
                fail("parseDouble(\"\") did not throw an exception");
            } catch (Exception e) {
            	checkExceptionContains(e, ParseException.class, "Unparseable number: \"\"");
            }

            try {
                localizationService.parsePercent("");
                fail("parsePercent(\"\") did not throw an exception");
            } catch (Exception e) {
            	checkExceptionContains(e, ParseException.class, "Unparseable number: \"\"");
            }
        }
    }

    public void testLeniencyCurrencyParser() throws Exception {
        // API: parseCurrency(String currency, Locale l)
        // Locale: US $ -> UK £
        {
            String expectedGB = "£100,000.0000000009";
            String inputEN = "$100,000.0000000009";
            BigDecimal moneyEN = localizationService.parseCurrency(inputEN, Locale.US);
            String actualGB = localizationService.formatCurrency(moneyEN, Locale.UK, 10, 10);
            assertEquals(expectedGB, actualGB);
        }
        // Locale US -> France
        {
            String expectedFR = NumberFormat.getCurrencyInstance(Locale.FRANCE).format(100000000);
            String inputEN = "$100,000,000.000";
            BigDecimal moneyEN = localizationService.parseCurrency(inputEN, Locale.US);
            String actualFR = localizationService.formatCurrency(moneyEN, Locale.FRANCE);
            assertEquals(expectedFR, actualFR);
        }
        // Locale US -> China
        {
            String expectedCN = NumberFormat.getCurrencyInstance(Locale.CHINA).format(0.09);
            String inputEN = "$0.09";
            BigDecimal moneyEN = localizationService.parseCurrency(inputEN, Locale.US);
            String actualCN = localizationService.formatCurrency(moneyEN, Locale.CHINA, 2, 2);
            assertEquals(expectedCN, actualCN);
        }
        // Locale US -> Japan
        {
            String expectedJP = NumberFormat.getCurrencyInstance(Locale.JAPAN).format(9.2d);
            String inputEN = "$009.2";
            BigDecimal moneyEN = localizationService.parseCurrency(inputEN, Locale.US);
            String actualJP = localizationService.formatCurrency(moneyEN, Locale.JAPAN, 2, -2);
            assertEquals(expectedJP, actualJP);
        }
        // Locale US -> Arabic
        {
            String expectedSA = NumberFormat.getCurrencyInstance(new Locale("ar", "SA")).format(100001100.212d);
            String inputEN = "$100,001,100.212";
            BigDecimal moneyEN = localizationService.parseCurrency(inputEN, Locale.US);
            String actualSA = localizationService.formatCurrency(moneyEN, new Locale("ar", "SA"));
            assertEquals(expectedSA, actualSA);
        }
    }

    public void testPercentParserExceptions() throws ParseException {
        // Test invalid Percent strings
        {
            for (String per : LocalizationServiceTestData.FAIL_PERCENT_STRINGS) {
                try {
                    localizationService.parsePercent(per, Locale.FRENCH);
                    fail("No Exception thrown when trying to parse \'" + per + "\' into Percentage");
                } catch (Exception e) {
                	// Expected error from AuraNumberformat.parse(...)
                	checkExceptionFull(e, ParseException.class, getErrorMsg(per));
                }
            }
        }
    }

    public void testCurrencyParserExceptions() throws ParseException {
        // Test invalid Currency strings
        {
            for (String curr : LocalizationServiceTestData.FAIL_CURRENCY_STRINGS) {
                try {
                    localizationService.parseCurrency(curr, Locale.US);
                    fail("No Exception thrown when trying to parse \'" + curr + "\' into Currency");
                } catch (Exception e) {
                	// Expected error from AuraNumberformat.parse(...)
                    checkExceptionFull(e, ParseException.class, getErrorMsg(curr));
                }
            }
        }

        // Currency in China Yuan to parser with US locale
        {
            String inputCN = NumberFormat.getCurrencyInstance(Locale.CHINA).format(0);
            try {
                localizationService.parseCurrency(inputCN, Locale.UK);
                fail("# Exception not thrown for currency:" + inputCN);
            } catch (Exception e) {
            	// Expected error from AuraNumberformat.parse(...)
                checkExceptionFull(e, ParseException.class, getErrorMsg(inputCN));
            }
        }

        // Currency in China Yuan to parser with Brazil locale
        {
            String inputCN = NumberFormat.getCurrencyInstance(Locale.CHINA).format(-1);
            try {
                localizationService.parseCurrency(inputCN, new Locale("pt", "BR"));
                fail("# Exception not thrown for currency:" + inputCN);
            } catch (Exception e) {
            	// Expected error from AuraNumberformat.parse(...)
                checkExceptionFull(e, ParseException.class, getErrorMsg(inputCN));
            }
        }
    }

    public void testIntParserExceptions() throws ParseException {
        // Test invalid Int strings
        {
            for (String num : LocalizationServiceTestData.FAIL_INT_STRINGS) {
                try {
                    localizationService.parseInt(num);
                    fail("No Exception thrown when trying to parse \'" + num + "\' into int");
                } catch (Exception e) {
                	// Expected error from AuraNumberformat.parse(...)
                	checkExceptionFull(e, ParseException.class, getErrorMsg(num));
                }
            }
        }
    }

    public void testLongParserExceptions() throws ParseException {
        // Test invalid Long strings
        {
            for (String num : LocalizationServiceTestData.FAIL_LONG_STRINGS) {
                try {
                    localizationService.parseLong(num);
                    fail("No Exception thrown when trying to parse \'" + num + "\' into long");
                } catch (Exception e) {
                	// Expected error from AuraNumberformat.parse(...)
                	checkExceptionFull(e, ParseException.class, getErrorMsg(num));
                }
            }
        }
    }

    public void testFloatParserExceptions() throws ParseException {
        // Test invalid Float strings
        {
            for (String num : LocalizationServiceTestData.FAIL_FLOAT_STRINGS) {
                try {
                    localizationService.parseFloat(num);
                    fail("No Exception thrown when trying to parse \'" + num + "\' into float");
                } catch (Exception e) {
                	 // Expected error from AuraNumberformat.parse(...)
                	checkExceptionFull(e, ParseException.class, getErrorMsg(num));
                }
            }
        }
    }

    public void testDoubleParserExceptions() throws ParseException {
        // Test invalid Double strings
        {
            for (String num : LocalizationServiceTestData.FAIL_DOUBLE_STRINGS) {
                try {
                    localizationService.parseDouble(num);
                    fail("No Exception thrown when trying to parse \'" + num + "\' into double");
                } catch (Exception e) {
                    // Expected error from AuraNumberformat.parse(...)
                	checkExceptionFull(e, ParseException.class, getErrorMsg(num));
                }
            }
        }
    }

    public void testStrictNumberParsing() throws ParseException {
        NumberFormat nf = null;
        Map<Locale, String[]> strictParserTestNumberStrings = new HashMap<>();
        strictParserTestNumberStrings.put(Locale.ENGLISH, new String[] { "100.200,300", "1 1", "1.1.1.1" });
        strictParserTestNumberStrings.put(Locale.FRANCE, new String[] { "1 1 1 1", "1.1.1", "00. 000 000",
                "100,200.300" });
        strictParserTestNumberStrings.put(Locale.CHINESE, new String[] { "1, 0,0", "100'2" });
        strictParserTestNumberStrings.put(Locale.GERMAN, new String[] { "100,200,300.456", "0.123,456,789",
                "111.111,111.111" });

        for (Locale locale : strictParserTestNumberStrings.keySet()) {
            for (String num : strictParserTestNumberStrings.get(locale)) {
                try {
                    nf = NumberFormat.getInstance(locale);
                    AuraNumberFormat.parseStrict(num, nf);
                    fail("No Exception thrown for value:" + num + " and locale:" + locale.getDisplayName());
                } catch (Exception e) {
                	// Expected error from AuraNumberformat.parse(...)
                	checkExceptionFull(e, ParseException.class, getErrorMsg(num));
                }
            }
        }
    }
    
    /**
     * Test decimal parsing with delimiters in incorrect places.
     */
    public void testBigNumberParsing() {
    	Map<Locale, String[]> testNumbers = new HashMap<>();
        Map<Locale, String[]> testNumbersExpected = new HashMap<>();
        
        testNumbers.put(Locale.ENGLISH, new String[] { "1,23", "12,34", "1,23.45", "1,23,45.67", "1,234" });
        testNumbersExpected.put(Locale.ENGLISH, new String[] { "123", "1234", "123.45", "12345.67", "1234" });
        
        
        testNumbers.put(Locale.FRANCE, new String[] { "1.23", "12.34", "1.23,45", "1.23.45,67", "1.234" });
        testNumbersExpected.put(Locale.FRANCE, new String[] { "123", "1234", "123.45", "12345.67", "1234" });

    	doBigNumberParsingTest(testNumbers, testNumbersExpected, false);
    }
    
    /**
     * Test decimal parsing with delimiters and passing the strict flag. Should get exceptions thrown because
     * delimiters are in the wrong place.
     */
    public void testStrictBigNumberParsing() {
    	Map<Locale, String[]> testNumbers = new HashMap<>();
        
        testNumbers.put(Locale.ENGLISH, new String[] { "1,23", "12,34", "1,23.45", "1,23,45.67" });
        testNumbers.put(Locale.FRANCE, new String[] { "1.23", "12.34", "1.23,45", "1.23.45,67", });
        
        // expect errors to be thrown.
    	doBigNumberParsingTest(testNumbers, null, true);
    }
    
    private void doBigNumberParsingTest(Map<Locale, String[]> testNumbers, 
    		Map<Locale, String[]> testNumbersExpected, boolean isStrict) {
    	LocalizationServiceImpl ls = new LocalizationServiceImpl();
    	String[] testNums = {};
    	String[] testNumsExpected = {};
    	
        for (Locale locale : testNumbers.keySet()) {
        	testNums = testNumbers.get(locale);
        	if (testNumbersExpected != null) {
        		testNumsExpected = testNumbersExpected.get(locale);	
        	} else {
        		testNumsExpected = new String[testNums.length];
        	}
        	
            for (int i=0; i<testNums.length; i++) {
            	String num = testNums[i];
            	String expected = testNumsExpected[i];
            	
            	try {
                	String actual = ls.parseBigDecimal(num, locale, isStrict).toString();
                	if (isStrict) {
                		fail("Should have gotten an exception for: " + locale + " - " + num + " - " + isStrict);
                	} else {
                		assertEquals("Number is not formated correctly for " + locale, expected, actual);
                	}
                } catch (Exception e) {
                	if (isStrict) {
                		checkExceptionFull(e, ParseException.class, getErrorMsg(num));
                	} else {
                		fail("Should NOT have gotten an exception for: " + locale + " - " + num + " - " + isStrict);
                	}
                }
            }
        }
<<<<<<< HEAD
    }
=======
    } 
>>>>>>> a93fb655
    
    /*
     * return error message we are expecting, throw by parse() in AuraNumberFormat.java
     */
    public String getErrorMsg(String num) {
    	return "Unparseable number: \""+num+"\"";
    }
}<|MERGE_RESOLUTION|>--- conflicted
+++ resolved
@@ -563,11 +563,7 @@
                 }
             }
         }
-<<<<<<< HEAD
-    }
-=======
     } 
->>>>>>> a93fb655
     
     /*
      * return error message we are expecting, throw by parse() in AuraNumberFormat.java
