--- conflicted
+++ resolved
@@ -17,53 +17,53 @@
 
 [Fixture]
 Test.Aura.Iteration.HelperTest = function(){
-	var targetHelper;
-
+	var targetHelper;	
+	
 	// Aura Files need to be loaded as Json, to catch the object they contain
 	ImportJson("aura.iteration.iterationHelper",function(path,result){
 		targetHelper=result;
 	});
-
+		
     [Fixture]
-    function createAddComponentCallback(){
-
+    function createAddComponentCallback(){    	    	    	        
+    	
         [Fact]
         function callbackNotSet(){
-        	// Arrange
+        	// Arrange                	
         	var expected = '123';
-
+        	
         	var targetBodyCollector={
     			count:0,
     			callback:''
         	};
-
-        	var targetIndexCollector={
+        	
+        	var targetIndexCollector={	
     			body:[],
     			bodyCollector:targetBodyCollector
     		};
-
+        	
         	// Act
 			var callback = targetHelper.createAddComponentCallback(targetIndexCollector, 0);
 			callback(expected);
-
+			
 			// Assert
-			Assert.Equal(expected, targetIndexCollector.body[0]);
+			Assert.Equal(expected, targetIndexCollector.body[0]);			
         }
-
+                
         [Fact]
         function callbackNotCalled(){
-        	// Arrange
+        	// Arrange 
         	var expected = '123';
-        	var actual = '';
-
+        	var actual = ''; 
+        	
         	var targetObj={
         		destroy:function(flag){
         			if(flag != true) throw new Error("Wrong flag used");
         		}
         	};
-
+        	        	
         	var targetRealBodyList=[targetObj];
-
+        	
         	var targetBodyCollector={
     			count:1,
     			callback:function(val){
@@ -75,30 +75,30 @@
     			cmp:{
     				_currentBodyCollector:''
     			}
-        	};
-
-        	var targetIndexCollector={
+        	};        	        	        	
+        	
+        	var targetIndexCollector={	
     			body:[],
     			bodyCollector:targetBodyCollector
-    		};
-
+    		};        	        	
+        	
         	// Act
-			var callback = targetHelper.createAddComponentCallback(targetIndexCollector, 0);
+			var callback = targetHelper.createAddComponentCallback(targetIndexCollector, 0);			
 			callback(expected);
-
+			
 			// Assert
-			Assert.Equal(expected, targetIndexCollector.body[0]);
-			Assert.Equal('', actual);
-        }
-
+			Assert.Equal(expected, targetIndexCollector.body[0]);			
+			Assert.Equal('', actual);           
+        }         
+        
         [Fact]
         function callbackCalled(){
-        	// Arrange
-        	var expected = '123';
-        	var actual = '';
-
+        	// Arrange 
+        	var expected = '123';           	        	
+        	var actual = '';        
+        	
         	var targetRealBodyList=[expected];
-
+        	
         	var targetBodyCollector={
     			count:1,
     			callback:function(val){
@@ -110,33 +110,33 @@
     			cmp:{
     				_currentBodyCollector:''
     			}
-        	};
-
-        	var targetIndexCollector={
+        	};        	        	        	
+        	
+        	var targetIndexCollector={	
     			body:[],
     			bodyCollector:targetBodyCollector
-    		};
-
+    		};  
+        	
         	targetBodyCollector.cmp._currentBodyCollector = targetBodyCollector;
-
+        	
         	// Act
-			var callback = targetHelper.createAddComponentCallback(targetIndexCollector, 0);
+			var callback = targetHelper.createAddComponentCallback(targetIndexCollector, 0);			
 			callback(expected);
-
+			
 			// Assert
 			Assert.Equal(expected, targetIndexCollector.body[0]);
 			Assert.Equal(expected, actual);
-        }
-
+        }    
+        
         [Fact]
         function callbackCalledWithRealBodyLenghtTwo(){
-        	// Arrange
-        	var expected = ['123','456'];
-        	var actual = '';
-
+        	// Arrange 
+        	var expected = ['123','456'];           	        	
+        	var actual = '';        
+        	
         	var targetRealBodyList1=['123'];
         	var targetRealBodyList2=['456'];
-
+        	
         	var targetBodyCollector={
     			count:1,
     			callback:function(val){
@@ -148,32 +148,32 @@
     			cmp:{
     				_currentBodyCollector:''
     			}
-        	};
-
-        	var targetIndexCollector={
+        	};        	        	        	
+        	
+        	var targetIndexCollector={	
     			body:[],
     			bodyCollector:targetBodyCollector
-    		};
-
+    		};  
+        	
         	targetBodyCollector.cmp._currentBodyCollector = targetBodyCollector;
-
+        	
         	// Act
-			var callback = targetHelper.createAddComponentCallback(targetIndexCollector, 0);
+			var callback = targetHelper.createAddComponentCallback(targetIndexCollector, 0);			
 			callback(expected);
-
+			
 			// Assert
 			Assert.Equal(expected, targetIndexCollector.body[0]);
 			Assert.Equal(expected, actual);
-        }
-
+        }    
+        
         [Fact]
         function callbackCalledWithRealBodyListTwo(){
-        	// Arrange
-        	var expected = ['123','456'];
-        	var actual = '';
-
+        	// Arrange 
+        	var expected = ['123','456'];           	        	
+        	var actual = '';        
+        	
         	var targetRealBodyList=['123', '456'];
-
+        	
         	var targetBodyCollector={
     			count:1,
     			callback:function(val){
@@ -185,49 +185,49 @@
     			cmp:{
     				_currentBodyCollector:''
     			}
-        	};
-
-        	var targetIndexCollector={
+        	};        	        	        	
+        	
+        	var targetIndexCollector={	
     			body:[],
     			bodyCollector:targetBodyCollector
-    		};
-
+    		};  
+        	
         	targetBodyCollector.cmp._currentBodyCollector = targetBodyCollector;
-
+        	
         	// Act
-			var callback = targetHelper.createAddComponentCallback(targetIndexCollector, 0);
+			var callback = targetHelper.createAddComponentCallback(targetIndexCollector, 0);			
 			callback(expected);
-
+			
 			// Assert
 			Assert.Equal(expected, targetIndexCollector.body[0]);
 			Assert.Equal(expected, actual);
-        }
+        }    
     }
-
+    
     [Fixture, Skip("JBUCH: HALO: THESE TESTS NEED RETHINKING")]
-    function createComponentsForIndex(){
-
+    function createComponentsForIndex(){    	    	    	        
+    	                        
         [Fact]
         function testBodyLengthZero(){
-        	// Arrange
-        	var expected = 0;
-
+        	// Arrange 
+        	var expected = 0;                	
+        	
         	var targetBody={
     			getLength:function(){
     				return 0;
     			}
         	};
-
+        	        	        	       
         	var targetAttributes={
         		get:function(att){
         			if(att=="var") return "var";
-        			if(att=="indexVar") return false;
+        			if(att=="indexVar") return false;        			
         		},
         		getValue:function(att){
         			if(att=="body") return targetBody;
         			if(att=="forceServer"){
 	        			return {
-	        				getValue:function(){
+	        				getValue:function(){					
 								return 'forceServer';
 							}
 						};
@@ -236,55 +236,55 @@
         		getValueProvider:function(){
         			return '';
         		}
-        	};
+        	};        	        	        	
 
-        	var targetBodyCollector={
+        	var targetBodyCollector={	
     			count:0,
     			realBodyList:[]
     		};
-
+        	
         	var targetCmp={
     			getAttributes:function(){
 					return targetAttributes;
-				}
-        	};
-
+				}		        			
+        	};
+        	
         	var targetItems={
     			getValue:function(index){
 					return 'Some Value';
-				}
-        	};
-
+				}		        			
+        	};
+        	
         	// Act
 			var actual = targetHelper.createComponentsForIndex(targetBodyCollector, targetCmp, targetItems, 0, false);
-
+			
 			// Assert
             Assert.Equal(expected, actual);
             Assert.Equal(targetBody.getLength()-1, targetBodyCollector.count);
         }
-
+        
         [Fact]
         function testExpressionServiceCreate(){
-        	// Arrange
-        	var expected = 0;
+        	// Arrange 
+        	var expected = 0; 
         	var actual;
-
+        	
         	var targetBody={
     			getLength:function(){
     				return 0;
     			}
         	};
-
+        	        	        	       
         	var targetAttributes={
         		get:function(att){
         			if(att=="var") return "var";
-        			if(att=="indexVar") return true;
+        			if(att=="indexVar") return true;        			
         		},
         		getValue:function(att){
         			if(att=="body") return targetBody;
         			if(att=="forceServer"){
 	        			return {
-	        				getValue:function(){
+	        				getValue:function(){					
 								return 'forceServer';
 							}
 						};
@@ -293,69 +293,69 @@
         		getValueProvider:function(){
         			return '';
         		}
-        	};
+        	};        	        	        	
 
-        	var targetBodyCollector={
+        	var targetBodyCollector={	
     			count:0,
     			realBodyList:[]
     		};
-
+        	
         	var targetCmp={
     			getAttributes:function(){
 					return targetAttributes;
-				}
-        	};
-
+				}		        			
+        	};
+        	
         	var targetItems={
     			getValue:function(index){
     				if(index != 0) throw new Error("Wrong index used");
 					return 'Some Value';
-				}
-        	};
-
-        	var mockContext = Mocks.GetMock(Object.Global(), "$A", {
-        		expressionService: {
+				}		        			
+        	};
+        	
+        	var mockContext = Mocks.GetMock(Object.Global(), "$A", {                                
+        		expressionService: {   
 					create: function(valueProvider, config) {
 						if(valueProvider != null) throw new Error("Wrong valueProvider used");
 						if(config != 0) throw new Error("Wrong config used");
-						return 'iv';
-					}
+						return 'iv'; 
+					}					
 	            }
-	        });
-
-            // Act
-			mockContext(function(){
+	        });												
+			 
+            // Act									
+			mockContext(function(){	       
 				actual = targetHelper.createComponentsForIndex(targetBodyCollector, targetCmp, targetItems, 0, false);
 			});
-
+			
 			// Assert
             Assert.Equal(expected, actual);
             Assert.Equal(targetBody.getLength()-1, targetBodyCollector.count);
         }
-
+        
         [Fixture, Skip("JBUCH: HALO: THESE NEED RETHINKING")]
         function testBodyLengthAndAttValueProvider(){
             // JBUCH: FIXME: THESE TESTS NEED RETHINKING
-        	var expected;
+        	var expected;   
         	var actual;
         	var ivpCalled = 0;
         	var compCreated = 0;
-
+        	
         	var targetConfig={
     			valueProvider:'vp'
         	};
-
+        	
         	var targetBodyLength;
-
+        	
         	var targetBody=[];
-
+        	
         	var targetAttributeValueProvider = '';
-
-        	var targetBodyCollector={
+        	
+        	var targetBodyCollector={	
     			count:0,
     			realBodyList:[]
     		};
-
+        	
         	var targetCmp={
                 get:function(att){
                     if (att == "v.var") return 'var';
@@ -363,302 +363,302 @@
                     if (att == "v.body") return targetBody;
                     if (att == "v.forceServer")return 'forceServer';
                 },
-                getAttributes:function(){
+    			getAttributes:function(){
                     return {
                         getValueProvider: function () {
                             return targetAttributeValueProvider;
                         }
-                    }
+				}		        			
                 }
         	};
-
+        	
         	var targetItems={
     			getValue:function(index){
     				if(index != 0) throw new Error("Wrong index used");
 					return 'Some Value';
-				}
-        	};
-
-        	var mockContext = Mocks.GetMock(Object.Global(), "$A", {
-        		expressionService: {
-        			createPassthroughValue: function(primaryProviders, cmp) {
-        				if(primaryProviders['var'] != 'Some Value') throw new Error("Wrong primaryProviders used");
+				}		        			
+        	};
+        	
+        	var mockContext = Mocks.GetMock(Object.Global(), "$A", {                                
+        		expressionService: {   
+        			createPassthroughValue: function(primaryProviders, cmp) { 
+        				if(primaryProviders['var'] != 'Some Value') throw new Error("Wrong primaryProviders used");        				
     					if(cmp != 'vp') throw new Error("Wrong cmp used");
-
+    					
     					ivpCalled += 1;
-        				return 'ivp';
-    				}
+        				return 'ivp'; 
+    				}					
 	            },
-	            componentService: {
-	            	newComponentAsync: function(callbackScope, callback, config, attributeValueProvider, localCreation, doForce, forceServer) {
-	            		if(callback != 'callback') throw new Error("Wrong Callback used");
+	            componentService: {   
+	            	newComponentAsync: function(callbackScope, callback, config, attributeValueProvider, localCreation, doForce, forceServer) { 
+	            		if(callback != 'callback') throw new Error("Wrong Callback used");   
 	            		if(config != targetConfig) throw new Error("Wrong Config used");
 	            		if(attributeValueProvider != 'ivp') throw new Error("Wrong AttributeValueProvider used");
 	            		if(localCreation != false) throw new Error("Wrong localCreation used");
 	            		if(doForce != false) throw new Error("Wrong doForce used"); // TODO fix this
-	            		if(forceServer != 'forceServer') throw new Error("Wrong forceServer used");
-
+	            		if(forceServer != 'forceServer') throw new Error("Wrong forceServer used"); 
+	            		
 	            		compCreated += 1;
-        			}
+        			}					
 	            }
-	        });
-
-        	var mockMethod = Mocks.GetMock(targetHelper, "createAddComponentCallback", function(indexCollector, index){
-        		if(indexCollector.bodyCollector != targetBodyCollector) throw new Error("Wrong BodyCollector used");
+	        });		
+        	
+        	var mockMethod = Mocks.GetMock(targetHelper, "createAddComponentCallback", function(indexCollector, index){       
+        		if(indexCollector.bodyCollector != targetBodyCollector) throw new Error("Wrong BodyCollector used");        		        		
         		if(targetBody.length == 1 && index != 0) throw new Error("Wrong Index used");
         		if(targetBody.length == 2 && (index != 0 && index != 1)) throw new Error("Wrong Index used");
-        		return 'callback';
+        		return 'callback';    		
         	});
-
+        	
 	        [Fact]
 	        function testBodyLengthOne(){
-	        	// Arrange
-	        	expected = 1;
+	        	// Arrange 
+	        	expected = 1;   
 	        	actual = 0;
 	        	ivpCalled = 0;
 	        	compCreated = 0;
-
+	        	
 	        	targetBody = [{}];
 	        	targetBodyCollector.count = 0;
-
-	            // Act
+				 
+	            // Act								
 				mockContext(function(){
 					mockMethod(function(){
 						actual = targetHelper.createComponentsForIndex(targetBodyCollector, targetCmp, targetItems, 0, false);
 					});
 				});
-
-				// Assert
-	            Assert.Equal(expected, actual);
+				
+				// Assert
+	            Assert.Equal(expected, actual);            
 	            Assert.Equal(targetBody.length-1, targetBodyCollector.count);
 	            Assert.Equal(1, ivpCalled);
 	            Assert.Equal(1, compCreated);
 	        }
-
+	        
 	        [Fact]
 	        function testBodyLengthTwo(){
-	        	// Arrange
-	        	expected = 2;
+	        	// Arrange 
+	        	expected = 2;   
 	        	actual = 0;
 	        	ivpCalled = 0;
-	        	compCreated = 0;
-
+	        	compCreated = 0; 
+	        	
 	        	targetBody = [{},{}];
 	        	targetBodyCollector.count = 0;
-
-	        	// Act
+	        	
+	        	// Act								
 				mockContext(function(){
 					mockMethod(function(){
 						actual = targetHelper.createComponentsForIndex(targetBodyCollector, targetCmp, targetItems, 0, false);
 					});
 				});
-
+				
+				// Assert
+	            Assert.Equal(expected, actual);
+	            Assert.Equal(targetBody.length-1, targetBodyCollector.count);
+	            Assert.Equal(1, ivpCalled);
+	            Assert.Equal(2, compCreated);
+	        }        
+	        
+	        [Fact]
+	        function testOneAttValueProvider(){
+	        	// Arrange 
+	        	expected = 1;   
+	        	actual = 0;
+	        	ivpCalled = 0;
+	        	compCreated = 0;
+	        	
+	        	targetBody= [{}];
+	        	targetBodyCollector.count = 0;
+	        	
+	        	targetConfig={
+	    			valueProvider:undefined
+	        	};
+	        	
+	        	targetAttributeValueProvider = 'vp';
+				 
+	            // Act								
+				mockContext(function(){
+					mockMethod(function(){
+						actual = targetHelper.createComponentsForIndex(targetBodyCollector, targetCmp, targetItems, 0, false);
+					});
+				});
+				
+				// Assert
+	            Assert.Equal(expected, actual);            
+	            Assert.Equal(targetBody.length-1, targetBodyCollector.count);
+	            Assert.Equal(1, ivpCalled);
+	            Assert.Equal(1, compCreated);
+	        }
+	        
+	        [Fact]
+	        function testTwoAttValueProvider(){
+	        	// Arrange 
+	        	expected = 2;   
+	        	actual = 0;
+	        	ivpCalled = 0;
+	        	compCreated = 0; 
+	        	
+	        	targetBodyLength = [{},{}];
+	        	targetBodyCollector.count = 0;
+	        	
+	        	targetConfig={
+	    			valueProvider:undefined
+	        	};
+	        	
+	        	targetAttributeValueProvider = 'vp';
+	        	
+	        	// Act								
+				mockContext(function(){
+					mockMethod(function(){
+						actual = targetHelper.createComponentsForIndex(targetBodyCollector, targetCmp, targetItems, 0, false);
+					});
+				});
+				
 				// Assert
 	            Assert.Equal(expected, actual);
 	            Assert.Equal(targetBody.length-1, targetBodyCollector.count);
 	            Assert.Equal(1, ivpCalled);
 	            Assert.Equal(2, compCreated);
 	        }
-
-	        [Fact]
-	        function testOneAttValueProvider(){
-	        	// Arrange
-	        	expected = 1;
-	        	actual = 0;
-	        	ivpCalled = 0;
-	        	compCreated = 0;
-
-	        	targetBody= [{}];
-	        	targetBodyCollector.count = 0;
-
-	        	targetConfig={
-	    			valueProvider:undefined
-	        	};
-
-	        	targetAttributeValueProvider = 'vp';
-
-	            // Act
-				mockContext(function(){
-					mockMethod(function(){
-						actual = targetHelper.createComponentsForIndex(targetBodyCollector, targetCmp, targetItems, 0, false);
-					});
-				});
-
-				// Assert
-	            Assert.Equal(expected, actual);
-	            Assert.Equal(targetBody.length-1, targetBodyCollector.count);
-	            Assert.Equal(1, ivpCalled);
-	            Assert.Equal(1, compCreated);
-	        }
-
-	        [Fact]
-	        function testTwoAttValueProvider(){
-	        	// Arrange
-	        	expected = 2;
-	        	actual = 0;
-	        	ivpCalled = 0;
-	        	compCreated = 0;
-
-	        	targetBodyLength = [{},{}];
-	        	targetBodyCollector.count = 0;
-
-	        	targetConfig={
-	    			valueProvider:undefined
-	        	};
-
-	        	targetAttributeValueProvider = 'vp';
-
-	        	// Act
-				mockContext(function(){
-					mockMethod(function(){
-						actual = targetHelper.createComponentsForIndex(targetBodyCollector, targetCmp, targetItems, 0, false);
-					});
-				});
-
-				// Assert
-	            Assert.Equal(expected, actual);
-	            Assert.Equal(targetBody.length-1, targetBodyCollector.count);
-	            Assert.Equal(1, ivpCalled);
-	            Assert.Equal(2, compCreated);
-	        }
-        }
+        }                
     }
-
+    
     [Fixture, Skip("JBUCH: HALO: THESE TESTS NEED RETHINKING")]
-    function createComponentsForIndexFromServer(){
-
+    function createComponentsForIndexFromServer(){    	    	    	        
+    	                        
         [Fact]
         function testBodyLengthZero(){
-        	// Arrange
-        	var expected = 0;
+        	// Arrange 
+        	var expected = 0;    
         	var actual;
-
+        	
         	var targetBody={
     			getLength:function(){
     				return 0;
     			}
         	};
-
+        	        	        	       
         	var targetAttributes={
         		get:function(att){
         			if(att=="var") return "var";
-        			if(att=="indexVar") return false;
+        			if(att=="indexVar") return false;        			
         		},
         		getValue:function(att){
-        			if(att=="body") return targetBody;
+        			if(att=="body") return targetBody;        			
         		}
-        	};
-
+        	};        	        	        	        	
+        	
         	var targetCmp={
     			getAttributes:function(){
 					return targetAttributes;
-				}
-        	};
-
+				}		        			
+        	};
+        	
         	var targetItems={
     			getValue:function(index){
 					return 'Some Value';
+				}		        			
+        	};
+        	
+        	var mockContext = Mocks.GetMock(Object.Global(), "$A", {                                        		  
+        		setCreationPathIndex: function(index) { 
+    				if(index != 0) throw new Error("Wrong index used");        									
+				},
+        		pushCreationPath: function(body) { 
+    				if(body != 'body') throw new Error("Wrong body used in push");        									
+				},
+				popCreationPath: function(body) { 
+    				if(body != 'body') throw new Error("Wrong body used in pop");        									
 				}
-        	};
-
-        	var mockContext = Mocks.GetMock(Object.Global(), "$A", {
-        		setCreationPathIndex: function(index) {
-    				if(index != 0) throw new Error("Wrong index used");
-				},
-        		pushCreationPath: function(body) {
-    				if(body != 'body') throw new Error("Wrong body used in push");
-				},
-				popCreationPath: function(body) {
-    				if(body != 'body') throw new Error("Wrong body used in pop");
-				}
-        	});
-
-            // Act
-        	mockContext(function(){
+        	});	
+			 
+            // Act								
+        	mockContext(function(){       
 				actual = targetHelper.createComponentsForIndexFromServer(targetCmp, targetItems, 0, false);
 			});
-
+			
 			// Assert
             Assert.Equal(expected, actual.length);
         }
-
+        
         [Fact]
         function testExpressionServiceCreate(){
-        	// Arrange
-        	var expected = 0;
+        	// Arrange 
+        	var expected = 0;    
         	var actual;
-
+        	
         	var targetBody={
     			getLength:function(){
     				return 0;
     			}
         	};
-
+        	        	        	       
         	var targetAttributes={
         		get:function(att){
         			if(att=="var") return "var";
-        			if(att=="indexVar") return true;
+        			if(att=="indexVar") return true;        			
         		},
         		getValue:function(att){
-        			if(att=="body") return targetBody;
+        			if(att=="body") return targetBody;        			
         		},
         		getValueProvider:function(){
         			return '';
         		}
-        	};
-
+        	};        	        	        	        	
+        	
         	var targetCmp={
     			getAttributes:function(){
 					return targetAttributes;
-				}
-        	};
-
+				}		        			
+        	};
+        	
         	var targetItems={
     			getValue:function(index){
 					return 'Some Value';
-				}
-        	};
-
-        	var mockContext = Mocks.GetMock(Object.Global(), "$A", {
-        		setCreationPathIndex: function(index) {
-    				if(index != 0) throw new Error("Wrong index used");
+				}		        			
+        	};
+        	
+        	var mockContext = Mocks.GetMock(Object.Global(), "$A", {                                        		  
+        		setCreationPathIndex: function(index) { 
+    				if(index != 0) throw new Error("Wrong index used");        									
 				},
-        		pushCreationPath: function(body) {
-    				if(body != 'body') throw new Error("Wrong body used in push");
+        		pushCreationPath: function(body) { 
+    				if(body != 'body') throw new Error("Wrong body used in push");        									
 				},
-				popCreationPath: function(body) {
-    				if(body != 'body') throw new Error("Wrong body used in pop");
+				popCreationPath: function(body) { 
+    				if(body != 'body') throw new Error("Wrong body used in pop");        									
 				},
-				expressionService: {
+				expressionService: {   
 					create: function(valueProvider, config) {
 						if(valueProvider != null) throw new Error("Wrong valueProvider used");
 						if(config != 0) throw new Error("Wrong config used");
-						return 'iv';
-					}
+						return 'iv'; 
+					}					
 	            }
-        	});
-
-            // Act
-        	mockContext(function(){
+        	});										
+			 
+            // Act					  								
+        	mockContext(function(){       
 				actual = targetHelper.createComponentsForIndexFromServer(targetCmp, targetItems, 0, false);
         	});
-
+			
 			// Assert
             Assert.Equal(expected, actual.length);
         }
-
+        
         [Fixture]
         function testBodyLengthAndAttValueProvider(){
-
-        	var expected = 1;
+        	
+        	var expected = 1;    
         	var actual;
-
+        	
         	var targetConfig={
     			valueProvider:'vp'
         	};
-
+        	
         	var targetBodyLength;
-
+        	
         	var targetBody={
     			getLength:function(){
     				return targetBodyLength;
@@ -669,239 +669,239 @@
     				return targetConfig;
     			}
         	};
-
+        	
         	var targetAttributeValueProvider = '';
-
+        	        	        	       
         	var targetAttributes={
         		get:function(att){
         			if(att=="var") return "var";
-        			if(att=="indexVar") return false;
+        			if(att=="indexVar") return false;        			
         		},
         		getValue:function(att){
-        			if(att=="body") return targetBody;
+        			if(att=="body") return targetBody;        			
         		},
         		getValueProvider:function(){
         			return targetAttributeValueProvider;
         		}
-        	};
-
+        	};        	        	        	        	
+        	
         	var targetCmp={
     			getAttributes:function(){
 					return targetAttributes;
-				}
-        	};
-
+				}		        			
+        	};
+        	
         	var targetItems={
     			getValue:function(index){
 					return 'Some Value';
-				}
-        	};
-
-        	var mockContext = Mocks.GetMock(Object.Global(), "$A", {
-        		setCreationPathIndex: function(index) {
+				}		        			
+        	};
+        	
+        	var mockContext = Mocks.GetMock(Object.Global(), "$A", {                                        		  
+        		setCreationPathIndex: function(index) { 
     				if(targetBody.getLength() == 1 && index != 0) throw new Error("Wrong index used");
     				if(targetBody.getLength() == 2 && (index != 0 && index != 1)) throw new Error("Wrong index used");
 				},
-        		pushCreationPath: function(body) {
-    				if(body != 'body') throw new Error("Wrong body used in push");
+        		pushCreationPath: function(body) { 
+    				if(body != 'body') throw new Error("Wrong body used in push");        									
 				},
-				popCreationPath: function(body) {
-    				if(body != 'body') throw new Error("Wrong body used in pop");
-				},
-        		expressionService: {
-        			createPassthroughValue: function(primaryProviders, cmp) {
-        				if(primaryProviders['var'] != 'Some Value') throw new Error("Wrong primaryProviders used");
+				popCreationPath: function(body) { 
+    				if(body != 'body') throw new Error("Wrong body used in pop");        									
+				},                              
+        		expressionService: {   
+        			createPassthroughValue: function(primaryProviders, cmp) { 
+        				if(primaryProviders['var'] != 'Some Value') throw new Error("Wrong primaryProviders used");        				
     					if(cmp != 'vp') throw new Error("Wrong cmp used");
-        				return 'ivp';
-    				}
+        				return 'ivp'; 
+    				}					
 	            },
-	            componentService: {
+	            componentService: {   
 	            	newComponentDeprecated: function(config, attributeValueProvider, localCreation, doForce) {
 	            		if(config != targetConfig) throw new Error("Wrong Config used");
 	            		if(attributeValueProvider != 'ivp') throw new Error("Wrong AttributeValueProvider used");
 	            		if(localCreation != false) throw new Error("Wrong localCreation used");
 	            		if(doForce != false) throw new Error("Wrong doForce used"); // TODO fix this
-
+	            		
 	            		return 'ret';
-        			}
+        			}					
 	            }
-	        });
-
+	        });	       
+        
 	        [Fact]
 	        function testBodyLengthOne(){
-	        	// Arrange
-	        	expected = 1;
+	        	// Arrange 
+	        	expected = 1;    
 	        	actual;
 	        	targetBody= [{}];
-
-	            // Act
-	        	mockContext(function(){
+				 
+	            // Act						
+	        	mockContext(function(){      
 	        		actual = targetHelper.createComponentsForIndexFromServer(targetCmp, targetItems, 0, false);
 				});
-
+				
 				// Assert
 	            Assert.Equal(expected, actual.length);
 	            Assert.Equal('ret', actual[0]);
 	        }
-
+	        
 	        [Fact]
 	        function testBodyLengthTwo(){
-	        	// Arrange
-	        	expected = 2;
+	        	// Arrange 
+	        	expected = 2;    
 	        	actual;
 	        	targetBody = [{},{}];
-
-	            // Act
-	        	mockContext(function(){
+	        	
+	            // Act						
+	        	mockContext(function(){      
 	        		actual = targetHelper.createComponentsForIndexFromServer(targetCmp, targetItems, 0, false);
 				});
-
+				
+				// Assert
+	            Assert.Equal(expected, actual.length);
+	            Assert.Equal('ret', actual[0]);
+	            Assert.Equal('ret', actual[1]);
+	        }        
+        
+	        [Fact]
+	        function testOneAttValueProvider(){
+	        	// Arrange 
+	        	expected = 1;    
+	        	actual;
+	        	targetBody = [{}];
+	        	
+	        	targetConfig={
+	    			valueProvider:undefined
+	        	};
+	        	
+	        	targetAttributeValueProvider = 'vp';        	        	
+				 
+	            // Act						
+	        	mockContext(function(){      
+	        		actual = targetHelper.createComponentsForIndexFromServer(targetCmp, targetItems, 0, false);
+				});
+				
+				// Assert
+	            Assert.Equal(expected, actual.length);
+	            Assert.Equal('ret', actual[0]);
+	        }
+	        
+	        [Fact]
+	        function testTwoAttValueProvider(){
+	        	// Arrange 
+	        	expected = 2;    
+	        	actual;
+	        	targetBody = [{},{}];
+	        	
+	        	targetConfig={
+	    			valueProvider:undefined
+	        	};
+	        	
+	        	targetAttributeValueProvider = 'vp';
+	        	
+	            // Act						
+	        	mockContext(function(){      
+	        		actual = targetHelper.createComponentsForIndexFromServer(targetCmp, targetItems, 0, false);
+				});
+				
 				// Assert
 	            Assert.Equal(expected, actual.length);
 	            Assert.Equal('ret', actual[0]);
 	            Assert.Equal('ret', actual[1]);
 	        }
-
-	        [Fact]
-	        function testOneAttValueProvider(){
-	        	// Arrange
-	        	expected = 1;
-	        	actual;
-	        	targetBody = [{}];
-
-	        	targetConfig={
-	    			valueProvider:undefined
-	        	};
-
-	        	targetAttributeValueProvider = 'vp';
-
-	            // Act
-	        	mockContext(function(){
-	        		actual = targetHelper.createComponentsForIndexFromServer(targetCmp, targetItems, 0, false);
-				});
-
-				// Assert
-	            Assert.Equal(expected, actual.length);
-	            Assert.Equal('ret', actual[0]);
-	        }
-
-	        [Fact]
-	        function testTwoAttValueProvider(){
-	        	// Arrange
-	        	expected = 2;
-	        	actual;
-	        	targetBody = [{},{}];
-
-	        	targetConfig={
-	    			valueProvider:undefined
-	        	};
-
-	        	targetAttributeValueProvider = 'vp';
-
-	            // Act
-	        	mockContext(function(){
-	        		actual = targetHelper.createComponentsForIndexFromServer(targetCmp, targetItems, 0, false);
-				});
-
-				// Assert
-	            Assert.Equal(expected, actual.length);
-	            Assert.Equal('ret', actual[0]);
-	            Assert.Equal('ret', actual[1]);
-	        }
-        }
+        }           
     }
-
+    
     [Fixture]
-    function createNewComponents(){
-
-    	var expected = false;
+    function createNewComponents(){    	    	    	        
+    	                     
+    	var expected = false;    
     	var actual = false;
-
+    	
     	var targetRealBody={
 			getLength:function(){
 				return 1;
 			}
     	};
-
+    	
     	var targetBody={
 			getLength:function(){
 				return 1;
 			}
     	};
-
+    	        	        	       
     	var targetAttributes={
     		get:function(att){
     			if(att=="var") return "var";
-    			if(att=="indexVar") return false;
+    			if(att=="indexVar") return false;        			
     		},
     		getValue:function(att){
-    			if(att=="realbody") return targetRealBody;
-    			if(att=="body") return targetBody;
+    			if(att=="realbody") return targetRealBody; 
+    			if(att=="body") return targetBody;        			
     		}
-    	};
-
+    	};   
+    	
     	var targetItems;
-
+    	
     	var targetCmp={
 			getAttributes:function(){
 				return targetAttributes;
-			},
-			getValue:function(att){
-    			if(att=="v.items") return targetItems;
+			},			
+			getValue:function(att){        			
+    			if(att=="v.items") return targetItems;   
     		}
     	};
-
+    	
     	var targetCallback;
-
-    	var mockGetStart = Mocks.GetMock(targetHelper, "getStart", function(cmp){
-    		if(cmp != targetCmp) throw new Error("Wrong cmp used");
-    		return 1;
+    	        	        	        	
+    	var mockGetStart = Mocks.GetMock(targetHelper, "getStart", function(cmp){       
+    		if(cmp != targetCmp) throw new Error("Wrong cmp used");        		        		      		        		
+    		return 1;    		
     	});
-
+    	
         [Fact]
         function testDontCreate(){
-        	// Arrange
-        	expected = false;
-        	actual = false;
-
-        	var mockGetEnd = Mocks.GetMock(targetHelper, "getEnd", function(cmp){
-        		if(cmp != targetCmp) throw new Error("Wrong cmp used");
-        		return 2;
-        	});
-
-            // Act
+        	// Arrange 
+        	expected = false;    
+        	actual = false;	
+        	
+        	var mockGetEnd = Mocks.GetMock(targetHelper, "getEnd", function(cmp){       
+        		if(cmp != targetCmp) throw new Error("Wrong cmp used");        		        		      		        		
+        		return 2;    		
+        	});	
+			 
+            // Act								
         	mockGetStart(function(){
         		mockGetEnd(function(){
         			targetHelper.createNewComponents(targetCmp, targetCallback);
         		});
 			});
-
+			
 			// Assert
             Assert.Equal(expected, actual);
         }
-
+        
         [Fact]
         function testCreate(){
-        	// Arrange
-        	expected = true;
-        	actual = false;
-
-        	var mockGetEnd = Mocks.GetMock(targetHelper, "getEnd", function(cmp){
-        		if(cmp != targetCmp) throw new Error("Wrong cmp used");
-        		return 3;
-        	});
-
-        	var mockCreateSelectiveComponentsForIndex = Mocks.GetMock(targetHelper, "createSelectiveComponentsForIndex", function(cmp, items, index, doForce, callback){
-        		if(cmp != targetCmp) throw new Error("Wrong cmp used");
+        	// Arrange 
+        	expected = true;    
+        	actual = false;        	        	
+        	
+        	var mockGetEnd = Mocks.GetMock(targetHelper, "getEnd", function(cmp){       
+        		if(cmp != targetCmp) throw new Error("Wrong cmp used");        		        		      		        		
+        		return 3;    		
+        	});	
+        	
+        	var mockCreateSelectiveComponentsForIndex = Mocks.GetMock(targetHelper, "createSelectiveComponentsForIndex", function(cmp, items, index, doForce, callback){       
+        		if(cmp != targetCmp) throw new Error("Wrong cmp used");        		        		      		        		
         		if(items != targetItems) throw new Error("Wrong items used");
         		if(index != 2) throw new Error("Wrong index used");
         		if(doForce != false) throw new Error("Wrong doForce used");
         		if(callback != targetCallback) throw new Error("Wrong callback used");
-
-        		actual = true;
-        	});
-
-            // Act
+        		
+        		actual = true;        		
+        	});	
+			 
+            // Act								
         	mockGetStart(function(){
         		mockGetEnd(function(){
         			mockCreateSelectiveComponentsForIndex(function(){
@@ -909,23 +909,23 @@
         			});
         		});
 			});
-
+			
 			// Assert
             Assert.Equal(expected, actual);
         }
     }
-
+    
     [Fixture]
-    function createRealBody(){
-
+    function createRealBody(){ 
+    	
     	[Fixture]
         function testCallbackCalled(){
-
-        	var expected = true;
+        	
+        	var expected = true;    
         	var actual = false;
         	var isLiteral;
         	var isEmpty;
-
+        	
         	var targetItems={
     			getLength:function(){
     				return 1;
@@ -937,35 +937,35 @@
     				return isEmpty;
     			}
         	};
-
-        	var targetAttributes={
+        	        	        	       
+        	var targetAttributes={        		
         		getValue:function(att){
-        			if(att=="items") return targetItems;
+        			if(att=="items") return targetItems;         			       			
         		}
-        	};
-
+        	};        	        	        	        	
+        	
         	var targetCmp={
     			_currentBodyCollector:'',
     			getAttributes:function(){
 					return targetAttributes;
-				}
-        	};
-
+				}		        			
+        	};
+        	
         	var targetCallback = function(arg){
         		actual = true;
-        	};
-
+        	};        	        	        	        	        	        				             
+    	
 	    	[Fact]
 	        function testWithBoth(){
-	        	// Arrange
-	        	expected = true;
+	        	// Arrange 
+	        	expected = true;    
 	        	actual = false;
 	        	isLiteral = true;
-	        	isEmpty = true;
-
-	            // Act
+	        	isEmpty = true;        	
+	        	        	        	        	        				 
+	            // Act								        
 				targetHelper.createRealBody(targetCmp, true, targetCallback);
-
+	        	
 				// Assert
 	            Assert.Equal(expected, actual);
 	            Assert.Equal([], targetCmp._currentBodyCollector.realBodyList);
@@ -974,18 +974,18 @@
 	            Assert.Equal(targetCmp, targetCmp._currentBodyCollector.cmp);
 	            Assert.Equal(0, targetCmp._currentBodyCollector.offset);
 	        }
-
+	    	                        
 	        [Fact]
 	        function testWithEmpty(){
-	        	// Arrange
-	        	expected = true;
+	        	// Arrange 
+	        	expected = true;    
 	        	actual = false;
 	        	isLiteral = false;
-	        	isEmpty = true;
-
-	            // Act
+	        	isEmpty = true;        	        	
+	        	        	        	        	        				 
+	            // Act								        
 				targetHelper.createRealBody(targetCmp, true, targetCallback);
-
+	        	
 				// Assert
 	            Assert.Equal(expected, actual);
 	            Assert.Equal([], targetCmp._currentBodyCollector.realBodyList);
@@ -994,18 +994,18 @@
 	            Assert.Equal(targetCmp, targetCmp._currentBodyCollector.cmp);
 	            Assert.Equal(0, targetCmp._currentBodyCollector.offset);
 	        }
-
+	        
 	        [Fact]
 	        function testWithLiteral(){
-	        	// Arrange
-	        	expected = true;
+	        	// Arrange 
+	        	expected = true;    
 	        	actual = false;
 	        	isLiteral = true;
-	        	isEmpty = false;
-
-	            // Act
+	        	isEmpty = false;        	 
+	        	        	        	        	        				 
+	            // Act								        
 				targetHelper.createRealBody(targetCmp, true, targetCallback);
-
+	        	
 				// Assert
 	            Assert.Equal(expected, actual);
 	            Assert.Equal([], targetCmp._currentBodyCollector.realBodyList);
@@ -1013,30 +1013,30 @@
 	            Assert.Equal(targetItems.getLength(), targetCmp._currentBodyCollector.count);
 	            Assert.Equal(targetCmp, targetCmp._currentBodyCollector.cmp);
 	            Assert.Equal(0, targetCmp._currentBodyCollector.offset);
-	        }
+	        }  
     	}
-
+        
         [Fixture]
         function testBodyNotCreated(){
-        	var expected = true;
+        	var expected = true;    
         	var actual = false;
         	var isEnd;
-        	var isStart;
-
+        	var isStart;        	
+        	
         	var targetEnd={
     			isDefined:function(){
     				return isEnd;
     			}
         	};
-
+        	
         	var targetStart={
     			isDefined:function(){
     				return isStart;
     			}
         	};
-
+        	
         	var targetItemsLength;
-
+        	
         	var targetItems={
     			getLength:function(){
     				return targetItemsLength;
@@ -1048,161 +1048,161 @@
     				return false;
     			}
         	};
-
-        	var targetAttributes={
+        	        	        	       
+        	var targetAttributes={        		
         		getValue:function(att){
-        			if(att=="items") return targetItems;
+        			if(att=="items") return targetItems;  
         			if(att=="start") return targetStart;
         			if(att=="end") return targetEnd;
         		}
-        	};
-
+        	};        	        	        	        	
+        	
         	var targetCmp={
     			_currentBodyCollector:'',
     			getAttributes:function(){
 					return targetAttributes;
-				}
-        	};
-
+				}		        			
+        	};
+        	
         	var targetCallback = function(arg){
         		actual = true;
-        	};
-
+        	};   
+        	
         	[Fact]
 	        function testBothNotDefined(){
-	        	// Arrange
-	        	expected = true;
+	        	// Arrange 
+	        	expected = true;    
 	        	actual = false;
 	        	isEnd = false;
 	        	isStart = false;
 	        	targetItemsLength = 0;
-
-	        	// Act
+	        	
+	        	// Act								        
 				targetHelper.createRealBody(targetCmp, true, targetCallback);
-
+	        	
 				// Assert
 	            Assert.Equal(expected, actual);
         	}
-
+        
 	        [Fact]
 	        function testStartDefined(){
-	        	// Arrange
-	        	expected = true;
+	        	// Arrange 
+	        	expected = true;    
 	        	actual = false;
 	        	isEnd = false;
 	        	isStart = true;
 	        	targetItemsLength = 0;
-
-	        	var mockGetNumber = Mocks.GetMock(targetHelper, "getNumber", function(start){
-	        		if(start != targetStart) throw new Error("Wrong start used");
-
-	        		return 0;
-	        	});
-
-	            // Act
+	        	
+	        	var mockGetNumber = Mocks.GetMock(targetHelper, "getNumber", function(start){       
+	        		if(start != targetStart) throw new Error("Wrong start used");        		        		      		        		        		        		
+	        		
+	        		return 0;        		
+	        	});	
+	        	        	        	        	        				 
+	            // Act		
 	        	mockGetNumber(function(){
 	        		targetHelper.createRealBody(targetCmp, true, targetCallback);
 	        	});
-
+	        	
 				// Assert
 	            Assert.Equal(expected, actual);
 	        }
-
+	        
 	        [Fact]
 	        function testStartDefinedGreater(){
-	        	// Arrange
-	        	expected = true;
-	        	actual = false;
+	        	// Arrange 
+	        	expected = true;    
+	        	actual = false;  
 	        	isEnd = false;
 	        	isStart = true;
 	        	targetItemsLength = 0;
-
-	        	var mockGetNumber = Mocks.GetMock(targetHelper, "getNumber", function(start){
-	        		if(start != targetStart) throw new Error("Wrong start used");
-
-	        		return 1;
-	        	});
-
-	            // Act
+	        	
+	        	var mockGetNumber = Mocks.GetMock(targetHelper, "getNumber", function(start){       
+	        		if(start != targetStart) throw new Error("Wrong start used");        		        		      		        		        		        		
+	        		
+	        		return 1;        		
+	        	});	
+	        	        	        	        	        				 
+	            // Act		
 	        	mockGetNumber(function(){
 	        		targetHelper.createRealBody(targetCmp, true, targetCallback);
 	        	});
-
+	        	
 				// Assert
 	            Assert.Equal(expected, actual);
-	        }
-
+	        }        
+        
 	        [Fact]
 	        function testEndDefined(){
-	        	// Arrange
-	        	expected = true;
+	        	// Arrange 
+	        	expected = true;    
 	        	actual = false;
 	        	isEnd = true;
 	        	isStart = false;
-	        	targetItemsLength = 0;
-
-	        	var mockGetNumber = Mocks.GetMock(targetHelper, "getNumber", function(end){
-	        		if(end != targetEnd) throw new Error("Wrong end used");
-
-	        		return 0;
-	        	});
-
-	            // Act
+	        	targetItemsLength = 0;        	   
+	        	
+	        	var mockGetNumber = Mocks.GetMock(targetHelper, "getNumber", function(end){       
+	        		if(end != targetEnd) throw new Error("Wrong end used");        		        		      		        		        		        		
+	        		
+	        		return 0;        		
+	        	});	
+	        	        	        	        	        				 
+	            // Act		
 	        	mockGetNumber(function(){
 	        		targetHelper.createRealBody(targetCmp, true, targetCallback);
 	        	});
-
+	        	
 				// Assert
 	            Assert.Equal(expected, actual);
 	        }
-
+	        
 	        [Fact]
 	        function testEndDefinedLesser(){
-	        	// Arrange
-	        	expected = true;
+	        	// Arrange 
+	        	expected = true;    
 	        	actual = false;
 	        	isEnd = true;
 	        	isStart = false;
-	        	targetItemsLength = 1;
-
-	        	var mockGetNumber = Mocks.GetMock(targetHelper, "getNumber", function(end){
-	        		if(end != targetEnd) throw new Error("Wrong end used");
-
-	        		return 0;
-	        	});
-
-	            // Act
+	        	targetItemsLength = 1;        		              	  
+	        	
+	        	var mockGetNumber = Mocks.GetMock(targetHelper, "getNumber", function(end){       
+	        		if(end != targetEnd) throw new Error("Wrong end used");        		        		      		        		        		        		
+	        		
+	        		return 0;        		
+	        	});	
+	        	        	        	        	        				 
+	            // Act		
 	        	mockGetNumber(function(){
 	        		targetHelper.createRealBody(targetCmp, true, targetCallback);
 	        	});
-
+	        	
 				// Assert
 	            Assert.Equal(expected, actual);
 	        }
         }
-
+        
         [Fixture]
         function testBodyNotCreatedBothDefined(){
-
-        	var expected = true;
+        	
+        	var expected = true;    
         	var actual = false;
-
+        	
         	var targetEnd={
     			type:'e',
     			isDefined:function(){
     				return true;
     			}
         	};
-
+        	
         	var targetStart={
-        		type:'s',
+        		type:'s',	
     			isDefined:function(){
     				return true;
     			}
         	};
-
+        	
         	var targetItemsLength;
-
+        	
         	var targetItems={
     			getLength:function(){
     				return targetItemsLength;
@@ -1214,28 +1214,28 @@
     				return false;
     			}
         	};
-
-        	var targetAttributes={
+        	        	        	       
+        	var targetAttributes={        		
         		getValue:function(att){
-        			if(att=="items") return targetItems;
+        			if(att=="items") return targetItems;  
         			if(att=="start") return targetStart;
         			if(att=="end") return targetEnd;
         		}
-        	};
-
+        	};        	        	        	        	
+        	
         	var targetCmp={
     			_currentBodyCollector:'',
     			getAttributes:function(){
 					return targetAttributes;
-				}
-        	};
-
+				}		        			
+        	};
+        	
         	var targetCallback = function(arg){
         		actual = true;
-        	};
-
-        	var mockGetNumber = Mocks.GetMock(targetHelper, "getNumber", function(num){
-        		if(num != targetStart && num != targetEnd) throw new Error("Wrong num used");
+        	};    
+        	
+        	var mockGetNumber = Mocks.GetMock(targetHelper, "getNumber", function(num){       
+        		if(num != targetStart && num != targetEnd) throw new Error("Wrong num used");        		
         		if(num == targetStart){
         			if(targetItems.getLength() == 0)return 0;
         			if(targetItems.getLength() == 2)return 1;
@@ -1243,63 +1243,63 @@
         		if(num == targetEnd){
         			if(targetItems.getLength() == 0)return 0;
         			if(targetItems.getLength() == 2)return 1;
-        		}
-        	});
-
+        		}        		
+        	});	
+        
 	        [Fact]
 	        function testBothSame(){
-	        	// Arrange
-	        	expected = true;
+	        	// Arrange 
+	        	expected = true;    
 	        	actual = false;
 	        	targetItemsLength = 0;
-
-	            // Act
+	        	        	        	        	        				 
+	            // Act		
 	        	mockGetNumber(function(){
 	        		targetHelper.createRealBody(targetCmp, true, targetCallback);
 	        	});
-
+	        	
 				// Assert
 	            Assert.Equal(expected, actual);
 	        }
-
+	        
 	        [Fact]
 	        function testBothDifferent(){
-	        	// Arrange
-	        	expected = true;
-	        	actual = false;
+	        	// Arrange 
+	        	expected = true;    
+	        	actual = false; 
 	        	targetItemsLength = 2;
-
-	            // Act
+	        	        	        	        	        				 
+	            // Act		
 	        	mockGetNumber(function(){
 	        		targetHelper.createRealBody(targetCmp, true, targetCallback);
 	        	});
-
+	        	
 				// Assert
 	            Assert.Equal(expected, actual);
 	        }
         }
-
+        
         [Fixture]
         function testBodyCreated(){
-
-        	var expected;
+        
+        	var expected;    
         	var actual;
         	var callbackCalled;
-
+        	
         	var targetEnd={
     			isDefined:function(){
     				return false;
     			}
         	};
-
+        	
         	var targetStart={
     			isDefined:function(){
     				return false;
     			}
         	};
-
+        	
         	var targetItemsLength;
-
+        	
         	var targetItems={
     			getLength:function(){
     				return targetItemsLength;
@@ -1311,87 +1311,87 @@
     				return false;
     			}
         	};
-
-        	var targetAttributes={
+        	        	        	       
+        	var targetAttributes={        		
         		getValue:function(att){
-        			if(att=="items") return targetItems;
+        			if(att=="items") return targetItems;  
         			if(att=="start") return targetStart;
         			if(att=="end") return targetEnd;
         		}
-        	};
-
+        	};        	        	        	        	
+        	
         	var targetCmp={
     			_currentBodyCollector:'',
     			getAttributes:function(){
 					return targetAttributes;
-				}
-        	};
-
+				}		        			
+        	};
+        	
         	var targetCallback = function(arg){
         		actual = true;
-        	};
-
-        	var mockCreateComponentsForIndex = Mocks.GetMock(targetHelper, "createComponentsForIndex", function(bodyCollector, cmp, items, index, doForce){
+        	};      
+        	
+        	var mockCreateComponentsForIndex = Mocks.GetMock(targetHelper, "createComponentsForIndex", function(bodyCollector, cmp, items, index, doForce){       
         		if(bodyCollector.count != targetItems.getLength()) throw new Error("Wrong bodyCollector used");
         		if(cmp != targetCmp) throw new Error("Wrong cmp used");
         		if(items != targetItems) throw new Error("Wrong items used");
         		if(targetItems.getLength() == 1 && index != 0) throw new Error("Wrong index used");
         		if(targetItems.getLength() == 2 && index != 0 && index != 1) throw new Error("Wrong index used");
         		if(doForce != true) throw new Error("Wrong doForce used");
-
-        		actual += 1;
+        		   
+        		actual += 1;        		
         		return 1;
-        	});
-
+        	});	
+        
 	        [Fact]
 	        function testCreatedOnce(){
-	        	// Arrange
-	        	expected = 1;
+	        	// Arrange 
+	        	expected = 1;    
 	        	actual = 0;
 	        	callbackCalled= false;
 	        	targetItemsLength = 1;
-
-	            // Act
-	        	mockCreateComponentsForIndex(function(){
+	        	        	        	        	        				 
+	            // Act		
+	        	mockCreateComponentsForIndex(function(){								        
 	        		targetHelper.createRealBody(targetCmp, true, targetCallback);
 	        	});
-
+	        	
 				// Assert
 	            Assert.Equal(expected, actual);
 	            Assert.Equal(false, callbackCalled);
 	        }
-
+	        
 	        [Fact]
 	        function testCreatedTwice(){
-	        	// Arrange
-	        	expected = 2;
+	        	// Arrange 
+	        	expected = 2;    
 	        	actual = 0;
-	        	callbackCalled= false;
+	        	callbackCalled= false;  
 	        	targetItemsLength = 2;
-
-	            // Act
-	        	mockCreateComponentsForIndex(function(){
+	        	        	        	        	        				 
+	            // Act		
+	        	mockCreateComponentsForIndex(function(){								        
 	        		targetHelper.createRealBody(targetCmp, true, targetCallback);
 	        	});
-
+	        	
 				// Assert
 	            Assert.Equal(expected, actual);
 	            Assert.Equal(false, callbackCalled);
 	        }
         }
     }
-
+    
     [Fixture]
-    function createRealBodyServer(){
-
+    function createRealBodyServer(){  
+    	
     	[Fixture]
         function testChecks(){
-	    	var expected = [];
+	    	var expected = [];    
 	    	var actual;
 	    	var isLiteral;
 	    	var isEmpty;
-
-	    	var targetItems={
+	    	
+	    	var targetItems={    			
 				isLiteral:function(){
 					return isLiteral;
 				},
@@ -1399,91 +1399,91 @@
 					return isEmpty;
 				}
 	    	};
-
-	    	var targetAttributes={
+	    	        	        	       
+	    	var targetAttributes={        		
 	    		getValue:function(att){
-	    			if(att=="items") return targetItems;
+	    			if(att=="items") return targetItems;         			       			
 	    		}
-	    	};
-
-	    	var targetCmp={
+	    	};        	        	        	        	
+	    	
+	    	var targetCmp={    			
 				getAttributes:function(){
 					return targetAttributes;
-				}
-	    	};
-
+				}		        			
+	    	};        	    
+    	
 	    	[Fact]
 	        function testBoth(){
-	        	// Arrange
-	        	expected = [];
+	        	// Arrange 
+	        	expected = [];    
 	        	actual;
 	        	isLiteral = true;
-		    	isEmpty = true;
-
-	            // Act
+		    	isEmpty = true;        	        	
+	        	        	        	        	        				 
+	            // Act								        
 				actual = targetHelper.createRealBodyServer(targetCmp, true);
-
+	        	
 				// Assert
 	            Assert.Equal(expected, actual);
 	        }
-
+	    	
 	    	[Fact]
 	        function testOnlyEmpty(){
-	        	// Arrange
-	        	expected = [];
+	        	// Arrange 
+	        	expected = [];    
 	        	actual;
 	        	isLiteral = false;
-		    	isEmpty = true;
-
-	            // Act
+		    	isEmpty = true;         	      	    
+	        	        	        	        	        				 
+	            // Act								        
 				actual = targetHelper.createRealBodyServer(targetCmp, true);
-
+	        	
 				// Assert
 	            Assert.Equal(expected, actual);
 	        }
-
+	    	
 	    	[Fact]
 	        function testOnlyLiteral(){
-	        	// Arrange
-	        	expected = [];
+	        	// Arrange 
+	        	expected = [];    
 	        	actual;
 	        	isLiteral = true;
-		    	isEmpty = false;
-
-	            // Act
+		    	isEmpty = false; 
+	        	        	        	        				 
+	            // Act								        
 				actual = targetHelper.createRealBodyServer(targetCmp, true);
-
+	        	
 				// Assert
 	            Assert.Equal(expected, actual);
 	        }
     	}
-
+    	    	    	
     	[Fixture]
         function testBodyNotCreated(){
-
-    		var expected = [];
+    		
+    		var expected = [];    
         	var actual;
         	var isEnd;
         	var isStart;
-
+        	
         	var targetEnd={
     			isDefined:function(){
     				return isEnd;
     			}
         	};
-
+        	
         	var targetStart={
     			isDefined:function(){
     				return isStart;
     			}
         	};
-
+        	        	   
         	var targetItemsLength;
-
+        	
         	var targetItems={
     			getLength:function(){
     				return targetItemsLength;
-    			},
+    			},        	    			
     			isLiteral:function(){
     				return false;
     			},
@@ -1491,178 +1491,178 @@
     				return false;
     			}
         	};
-
-        	var targetAttributes={
+        	        	        	       
+        	var targetAttributes={        		
         		getValue:function(att){
         			if(att=="items") return targetItems;
         			if(att=="start") return targetStart;
         			if(att=="end") return targetEnd;
         		}
-        	};
-
-        	var targetCmp={
+        	};        	        	        	        	
+        	
+        	var targetCmp={    			
     			getAttributes:function(){
 					return targetAttributes;
+				}		        			
+        	}; 
+        	
+        	var mockContext = Mocks.GetMock(Object.Global(), "$A", {                                        		          		
+        		pushCreationPath: function(body) { 
+    				if(body != 'realbody') throw new Error("Wrong body used in push");        									
+				},
+				popCreationPath: function(body) { 
+    				if(body != 'realbody') throw new Error("Wrong body used in pop");        									
 				}
-        	};
-
-        	var mockContext = Mocks.GetMock(Object.Global(), "$A", {
-        		pushCreationPath: function(body) {
-    				if(body != 'realbody') throw new Error("Wrong body used in push");
-				},
-				popCreationPath: function(body) {
-    				if(body != 'realbody') throw new Error("Wrong body used in pop");
-				}
-        	});
-
+        	});	       
+        	
         	[Fact]
             function testBodyNotCreatedStartEndNotDefined(){
-        		// Arrange
-        		expected = [];
+        		// Arrange 
+        		expected = [];    
             	actual;
             	isStart = false;
 	        	isEnd = false;
 	        	targetItemsLength = 0;
-
-	        	// Act
-	        	mockContext(function(){
+	        	
+	        	// Act								
+	        	mockContext(function(){								        
 	        		actual = targetHelper.createRealBodyServer(targetCmp, true);
 	        	});
-
+	        	
 				// Assert
 	            Assert.Equal(expected, actual);
         	}
-
+    	
 	    	[Fact]
 	        function testStartDefined(){
-	        	// Arrange
-	    		expected = [];
-	        	actual;
+	        	// Arrange 
+	    		expected = [];    
+	        	actual;	        	
 	        	isStart = true;
 	        	isEnd = false;
 	        	targetItemsLength = 0;
-
-	        	var mockGetNumber = Mocks.GetMock(targetHelper, "getNumber", function(start){
-	        		if(start != targetStart) throw new Error("Wrong start used");
-
-	        		return 0;
-	        	});
-
-	            // Act
+	        	
+	        	var mockGetNumber = Mocks.GetMock(targetHelper, "getNumber", function(start){       
+	        		if(start != targetStart) throw new Error("Wrong start used");        		        		      		        		        		        		
+	        		
+	        		return 0;        		
+	        	});	
+				 
+	            // Act								
 	        	mockContext(function(){
 	        		mockGetNumber(function(){
 	        			actual = targetHelper.createRealBodyServer(targetCmp, true);
 	        		});
 	        	});
-
+	        	
 				// Assert
 	            Assert.Equal(expected, actual);
 	        }
-
+	    	
 	    	[Fact]
 	        function testStartDefinedGreater(){
-	        	// Arrange
-	        	expected = [];
-	        	actual;
+	        	// Arrange 
+	        	expected = [];    
+	        	actual;	        	
 	        	isStart = true;
 	        	isEnd = false;
 	        	targetItemsLength = 0;
-
-	        	var mockGetNumber = Mocks.GetMock(targetHelper, "getNumber", function(start){
-	        		if(start != targetStart) throw new Error("Wrong start used");
-
-	        		return 1;
-	        	});
-
-	            // Act
+	        	
+	        	var mockGetNumber = Mocks.GetMock(targetHelper, "getNumber", function(start){       
+	        		if(start != targetStart) throw new Error("Wrong start used");        		        		      		        		        		        		
+	        		
+	        		return 1;        		
+	        	});	
+	        	
+	            // Act								
 	        	mockContext(function(){
 	        		mockGetNumber(function(){
 	        			actual = targetHelper.createRealBodyServer(targetCmp, true);
 	        		});
 	        	});
-
+	        	
 				// Assert
 	            Assert.Equal(expected, actual);
-	    	}
-
+	    	}    	        	        	
+    	    
 	    	[Fact]
 	        function testEndDefined(){
-	        	// Arrange
-	    		expected = [];
+	        	// Arrange 
+	    		expected = [];    
 	        	actual;
 	        	isStart = false;
-	        	isEnd = true;
+	        	isEnd = true;	        	
 	        	targetItemsLength = 0;
-
-	        	var mockGetNumber = Mocks.GetMock(targetHelper, "getNumber", function(end){
-	        		if(end != targetEnd) throw new Error("Wrong end used");
-
-	        		return 0;
+	        	
+	        	var mockGetNumber = Mocks.GetMock(targetHelper, "getNumber", function(end){       
+	        		if(end != targetEnd) throw new Error("Wrong end used");        		        		      		        		        		        		
+	        		
+	        		return 0;        		
 	        	});
-
-	            // Act
+				 
+	            // Act								
 	        	mockContext(function(){
 	        		mockGetNumber(function(){
 	        			actual = targetHelper.createRealBodyServer(targetCmp, true);
 	        		});
 	        	});
-
+	        	
 				// Assert
 	            Assert.Equal(expected, actual);
 	        }
-
+	    	
 	    	[Fact]
 	        function testEndDefinedLesser(){
-	        	// Arrange
-	        	expected = [];
-	        	actual;
+	        	// Arrange 
+	        	expected = [];    
+	        	actual;   
 	        	isStart = false;
 	        	isEnd = true;
 	        	targetItemsLength = 1;
-
-	        	var mockGetNumber = Mocks.GetMock(targetHelper, "getNumber", function(end){
-	        		if(end != targetEnd) throw new Error("Wrong end used");
-
-	        		return 0;
+	        	
+	        	var mockGetNumber = Mocks.GetMock(targetHelper, "getNumber", function(end){       
+	        		if(end != targetEnd) throw new Error("Wrong end used");        		        		      		        		        		        		
+	        		
+	        		return 0;        		
 	        	});
-
-	            // Act
+				 
+	            // Act								
 	        	mockContext(function(){
 	        		mockGetNumber(function(){
 	        			actual = targetHelper.createRealBodyServer(targetCmp, true);
 	        		});
 	        	});
-
+	        	
 				// Assert
 	            Assert.Equal(expected, actual);
 	        }
     	}
-
+    	
     	[Fixture]
         function testBodyNotCreatedBothDefined(){
-
-    		var expected;
+    		
+    		var expected;    
         	var actual;
-
+        	
         	var targetEnd={
     			type:'e',
     			isDefined:function(){
     				return true;
     			}
         	};
-
+        	
         	var targetStart={
-        		type:'s',
+        		type:'s',	
     			isDefined:function(){
     				return true;
     			}
         	};
-
+        	
         	var targetItemsLength;
         	var targetItems={
     			getLength:function(){
     				return targetItemsLength;
-    			},
+    			},        	    			
     			isLiteral:function(){
     				return false;
     			},
@@ -1670,31 +1670,31 @@
     				return false;
     			}
         	};
-
-        	var targetAttributes={
+        	        	        	       
+        	var targetAttributes={        		
         		getValue:function(att){
         			if(att=="items") return targetItems;
         			if(att=="start") return targetStart;
         			if(att=="end") return targetEnd;
         		}
-        	};
-
-        	var targetCmp={
+        	};        	        	        	        	
+        	
+        	var targetCmp={    			
     			getAttributes:function(){
 					return targetAttributes;
+				}		        			
+        	}; 
+        	
+        	var mockContext = Mocks.GetMock(Object.Global(), "$A", {                                        		          		
+        		pushCreationPath: function(body) { 
+    				if(body != 'realbody') throw new Error("Wrong body used in push");        									
+				},
+				popCreationPath: function(body) { 
+    				if(body != 'realbody') throw new Error("Wrong body used in pop");        									
 				}
-        	};
-
-        	var mockContext = Mocks.GetMock(Object.Global(), "$A", {
-        		pushCreationPath: function(body) {
-    				if(body != 'realbody') throw new Error("Wrong body used in push");
-				},
-				popCreationPath: function(body) {
-    				if(body != 'realbody') throw new Error("Wrong body used in pop");
-				}
-        	});
-
-        	var mockGetNumber = Mocks.GetMock(targetHelper, "getNumber", function(num){
+        	});	
+        	
+        	var mockGetNumber = Mocks.GetMock(targetHelper, "getNumber", function(num){       
         		if(num != targetStart && num != targetEnd) throw new Error("Wrong num used");
         		if(num == targetStart){
         			if(targetItems.getLength() == 0) return 0;
@@ -1702,71 +1702,71 @@
         		}
         		if(num == targetEnd) {
         			if(targetItems.getLength() == 0) return 0;
-        			if(targetItems.getLength() == 2) return 1;
+        			if(targetItems.getLength() == 2) return 1;        		
         		}
-        	});
-
+        	});	
+    	
 	    	[Fact]
 	        function testBothSame(){
-	        	// Arrange
-	        	expected = [];
+	        	// Arrange 
+	        	expected = [];    
 	        	actual;
 	        	targetItemsLength = 0;
-
-	            // Act
-	        	mockContext(function(){
+	        	
+	            // Act								
+	        	mockContext(function(){								        
 	        		mockGetNumber(function(){
 	        			actual = targetHelper.createRealBodyServer(targetCmp, true);
 	        		});
 	        	});
-
+	        	
 				// Assert
 	            Assert.Equal(expected, actual);
 	        }
-
+	    	
 	    	[Fact]
 	        function testBothDifferent(){
-	        	// Arrange
-	        	expected = [];
+	        	// Arrange 
+	        	expected = [];    
 	        	actual;
 	        	targetItemsLength = 2;
-
-	            // Act
-	        	mockContext(function(){
+	        	
+	            // Act								
+	        	mockContext(function(){								        
 	        		mockGetNumber(function(){
 	        			actual = targetHelper.createRealBodyServer(targetCmp, true);
 	        		});
 	        	});
-
+	        	
 				// Assert
 	            Assert.Equal(expected, actual);
 	        }
     	}
-
-
+    	
+    	
     	[Fixture]
         function testBodyCreation(){
-
-    		var expected;
+    		
+    		var expected;    
         	var actual;
-
-        	var targetEnd={
+        	
+        	var targetEnd={    			
     			isDefined:function(){
     				return false;
     			}
         	};
-
-        	var targetStart={
+        	
+        	var targetStart={        			
     			isDefined:function(){
     				return false;
     			}
         	};
-
+        	
         	var targetItemsLength;
         	var targetItems={
     			getLength:function(){
     				return targetItemsLength;
-    			},
+    			},        	    			
     			isLiteral:function(){
     				return false;
     			},
@@ -1774,103 +1774,103 @@
     				return false;
     			}
         	};
-
-        	var targetAttributes={
+        	        	        	       
+        	var targetAttributes={        		
         		getValue:function(att){
         			if(att=="items") return targetItems;
         			if(att=="start") return targetStart;
         			if(att=="end") return targetEnd;
         		}
-        	};
-
-        	var targetCmp={
+        	};        	        	        	        	
+        	
+        	var targetCmp={    			
     			getAttributes:function(){
 					return targetAttributes;
+				}		        			
+        	}; 
+        	
+        	var mockContext = Mocks.GetMock(Object.Global(), "$A", {                                        		          		
+        		pushCreationPath: function(body) { 
+    				if(body != 'realbody') throw new Error("Wrong body used in push");        									
+				},
+				popCreationPath: function(body) { 
+    				if(body != 'realbody') throw new Error("Wrong body used in pop");        									
 				}
-        	};
-
-        	var mockContext = Mocks.GetMock(Object.Global(), "$A", {
-        		pushCreationPath: function(body) {
-    				if(body != 'realbody') throw new Error("Wrong body used in push");
-				},
-				popCreationPath: function(body) {
-    				if(body != 'realbody') throw new Error("Wrong body used in pop");
-				}
-        	});
-
-        	var mockCreateComponentsForIndexFromServer = Mocks.GetMock(targetHelper, "createComponentsForIndexFromServer", function(cmp, items, index, doForce){
+        	});	   
+        	
+        	var mockCreateComponentsForIndexFromServer = Mocks.GetMock(targetHelper, "createComponentsForIndexFromServer", function(cmp, items, index, doForce){               		
         		if(cmp != targetCmp) throw new Error("Wrong cmp used");
         		if(items != targetItems) throw new Error("Wrong items used");
         		if(targetItems.getLength() == 1 && index != 0) throw new Error("Wrong index used");
         		if(targetItems.getLength() == 2 && (index != 0 && index != 1)) throw new Error("Wrong index used");
         		if(doForce != true) throw new Error("Wrong doForce used");
-
+        		            		
         		return [index + 1];
-        	});
-
+        	});	
+    	
 	    	[Fact]
 	        function testCreatedOnce(){
-	        	// Arrange
-	    		expected = [1];
+	        	// Arrange 
+	    		expected = [1];    
 	        	actual;
 	        	targetItemsLength = 1;
-
-	            // Act
+				 
+	            // Act								
 	        	mockContext(function(){
 	        		mockCreateComponentsForIndexFromServer(function(){
 	        			actual = targetHelper.createRealBodyServer(targetCmp, true);
 	        		});
 	        	});
-
+	        	
 				// Assert
 	            Assert.Equal(expected, actual);
 	        }
-
+	    	
 	    	[Fact]
 	        function testCreatedTwice(){
-	        	// Arrange
-	        	expected = [1,2];
-	        	actual;
+	        	// Arrange 
+	        	expected = [1,2];    
+	        	actual;     
 	        	targetItemsLength = 2;
-
-	            // Act
+				 
+	            // Act								
 	        	mockContext(function(){
 	        		mockCreateComponentsForIndexFromServer(function(){
 	        			actual = targetHelper.createRealBodyServer(targetCmp, true);
 	        		});
 	        	});
-
-				// Assert
-	            Assert.Equal(expected, actual);
+	        	
+				// Assert
+	            Assert.Equal(expected, actual);            
 	        }
     	}
     }
-
+    
     [Fixture, Skip("JBUCH: HALO: THESE TESTS NEED RETHINKING")]
-    function createSelectiveComponentsForIndex(){
-
+    function createSelectiveComponentsForIndex(){    	    	    	        
+    	                        
         [Fact]
         function testExpressionServiceCreate(){
-        	// Arrange
+        	// Arrange         	                      	
         	var expected = true;
         	var actual;
-
+        	
         	var targetBody={
     			getLength:function(){
     				return 0;
     			}
         	};
-
+        	        	        	       
         	var targetAttributes={
         		get:function(att){
         			if(att=="var") return "var";
-        			if(att=="indexVar") return 1;
+        			if(att=="indexVar") return 1;        			
         		},
         		getValue:function(att){
         			if(att=="body") return targetBody;
         			if(att=="forceServer"){
 	        			return {
-	        				getValue:function(){
+	        				getValue:function(){					
 								return 'forceServer';
 							}
 						};
@@ -1879,59 +1879,59 @@
         		getValueProvider:function(){
         			return '';
         		}
-        	};
-
+        	};        	        	        	        	
+        	
         	var targetCmp={
     			_currentSelectiveBodyCollector:'',
     			getAttributes:function(){
 					return targetAttributes;
-				}
-        	};
-
+				}		        			
+        	};
+        	
         	var targetItems={
     			getValue:function(index){
 					return 'Some Value';
 				},
 				getLength:function(){
     				return 0;
-    			}
-        	};
-
+    			}	        			
+        	};
+        	
         	var targetCallback;
-
-        	var mockContext = Mocks.GetMock(Object.Global(), "$A", {
-        		expressionService: {
+        	
+        	var mockContext = Mocks.GetMock(Object.Global(), "$A", {                                
+        		expressionService: {   
 					create: function(valueProvider, config) {
 						if(valueProvider != null) throw new Error("Wrong valueProvider used");
 						if(config != 0) throw new Error("Wrong config used");
 						actual = true;
-						return 'iv';
-					}
+						return 'iv'; 
+					}					
 	            }
-	        });
-
+	        });												
+			 
             // Act
-
-			mockContext(function(){
+									
+			mockContext(function(){	     
 				targetHelper.createSelectiveComponentsForIndex(targetCmp, targetItems, 0, false, targetCallback);
 			});
-
+						
 			// Assert
             Assert.Equal(expected, actual);
-
+            
         }
-
+        
         [Fixture]
         function testBodyLengthAndAttValueProvider(){
-
-        	var expected;
+        	
+        	var expected;   
         	var actual;
         	var ivpCalled;
-
+        	
         	var targetConfig={
     			valueProvider:'vp'
         	};
-
+        	
         	var targetBodyLength;
         	var targetBody={
     			getLength:function(){
@@ -1943,18 +1943,18 @@
     				return targetConfig;
     			}
         	};
-
+        	        	        
         	var targetAttributeValueProvider = '';
         	var targetAttributes={
         		get:function(att){
         			if(att=="var") return 'var';
-        			if(att=="indexVar") return false;
+        			if(att=="indexVar") return false;        			
         		},
         		getValue:function(att){
         			if(att=="body") return targetBody;
         			if(att=="forceServer"){
 	        			return {
-	        				getValue:function(){
+	        				getValue:function(){					
 								return 'forceServer';
 							}
 						};
@@ -1963,14 +1963,14 @@
         		getValueProvider:function(){
         			return targetAttributeValueProvider;
         		}
-        	};
-
+        	};        	        	        	        	
+        	
         	var targetCmp={
     			getAttributes:function(){
 					return targetAttributes;
-				}
-        	};
-
+				}		        			
+        	};
+        	
         	var targetItemsLength;
         	var targetItems={
     			getValue:function(index){
@@ -1981,91 +1981,148 @@
 				    return targetItemsLength;
 				}
         	};
-
+        	
         	var targetCallback;
-
-        	var mockContext = Mocks.GetMock(Object.Global(), "$A", {
-        		expressionService: {
-        			createPassthroughValue: function(primaryProviders, cmp) {
-        				if(primaryProviders['var'] != 'Some Value') throw new Error("Wrong primaryProviders used");
+        	
+        	var mockContext = Mocks.GetMock(Object.Global(), "$A", {                                
+        		expressionService: {   
+        			createPassthroughValue: function(primaryProviders, cmp) { 
+        				if(primaryProviders['var'] != 'Some Value') throw new Error("Wrong primaryProviders used");        				
     					if(cmp != 'vp') throw new Error("Wrong cmp used");
-
+    					
     					ivpCalled += 1;
-        				return 'ivp';
-    				}
+        				return 'ivp'; 
+    				}					
 	            },
-	            componentService: {
-	            	newComponentAsync: function(callbackScope, callback, config, attributeValueProvider, localCreation, doForce, forceServer) {
-	            		if(callback != 'callback') throw new Error("Wrong Callback used");
+	            componentService: {   
+	            	newComponentAsync: function(callbackScope, callback, config, attributeValueProvider, localCreation, doForce, forceServer) { 
+	            		if(callback != 'callback') throw new Error("Wrong Callback used");   
 	            		if(config != targetConfig) throw new Error("Wrong Config used");
 	            		if(attributeValueProvider != 'ivp') throw new Error("Wrong AttributeValueProvider used");
 	            		if(localCreation != false) throw new Error("Wrong localCreation used");
 	            		if(doForce != false) throw new Error("Wrong doForce used"); // TODO fix this
-	            		if(forceServer != 'forceServer') throw new Error("Wrong forceServer used");
-
+	            		if(forceServer != 'forceServer') throw new Error("Wrong forceServer used"); 
+	            		
 	            		actual += 1;
-        			}
+        			}					
 	            },
 	            setCreationPathIndex:function(index){
 	            	if(targetBody.getLength() == 1 && index != 0) throw new Error("Wrong index used in setCreationPathIndex()");
 	            	if(targetBody.getLength() == 2 && (index != 0 && index != 1)) throw new Error("Wrong index used in setCreationPathIndex()");
 	            }
-	        });
-
+	        });		
+	        
 	        var mark = "_currentSelectiveBodyCollector" + "timestamp";
-
-        	var mockMethod = Mocks.GetMock(targetHelper, "createSelectiveComponentsCallback", function(selectiveBodyCollector, index){
+        	
+        	var mockMethod = Mocks.GetMock(targetHelper, "createSelectiveComponentsCallback", function(selectiveBodyCollector, index){       
         		if(selectiveBodyCollector.realBodyList.length != 0) throw new Error("Wrong selectiveBodyCollector.realBodyList used");
         		if(selectiveBodyCollector.count != targetBody.getLength()) throw new Error("Wrong selectiveBodyCollector.count used");
         		if(selectiveBodyCollector.cmp != targetCmp) throw new Error("Wrong selectiveBodyCollector.cmp used");
-        		if(selectiveBodyCollector.callback != targetCallback) throw new Error("Wrong selectiveBodyCollector.callback used");
+        		if(selectiveBodyCollector.callback != targetCallback) throw new Error("Wrong selectiveBodyCollector.callback used");        		
         		if(targetBody.getLength() == 1 && index != 0) throw new Error("Wrong index used in createSelectiveComponentsCallback()");
             	if(targetBody.getLength() == 2 && (index != 0 && index != 1)) throw new Error("Wrong index used in createSelectiveComponentsCallback()");
-            	targetCmp[mark] = selectiveBodyCollector;
-        		return 'callback';
-        	});
-
+            	targetCmp[mark] = selectiveBodyCollector;   		        		
+        		return 'callback';    		
+        	});	 
+        	
         	[Fact]
 	        function testBodyLengthZero(){
-	        	// Arrange
-	        	expected = 0;
+	        	// Arrange 
+	        	expected = 0;   
 	        	actual = 0;
 	        	ivpCalled = 0;
-
+	        	
 	        	targetBodyLength = 0;
 	        	targetItemsLength = 0;
-
-	            // Act
+				 
+	            // Act								
 				mockContext(function(){
 					mockMethod(function(){
 						targetHelper.createSelectiveComponentsForIndex(targetCmp, targetItems, 0, false, targetCallback);
 					});
 				});
-
+				
 				// Assert
 				Assert.Equal(expected, actual);
 				Assert.Equal(0, ivpCalled);
 				Assert.Equal(undefined, targetCmp[mark]);
-
-	        }
-
+	            
+	        }  
+        
 	        [Fact]
 	        function testBodyLengthOne(){
-	        	// Arrange
-	        	expected = 1;
+	        	// Arrange 
+	        	expected = 1;   
 	        	actual = 0;
 	        	ivpCalled = 0;
-
+	        	
 	        	targetBodyLength = 1;
 	        	targetItemsLength = 1;
-
-	            // Act
+				 
+	            // Act								
 				mockContext(function(){
 					mockMethod(function(){
 						targetHelper.createSelectiveComponentsForIndex(targetCmp, targetItems, 0, false, targetCallback);
 					});
 				});
-
+				
+				// Assert
+				Assert.Equal(expected, actual);
+				Assert.Equal(1, ivpCalled);
+				Assert.Equal([], targetCmp[mark].realBodyList);
+	            Assert.Equal(targetBody.getLength(), targetCmp[mark].count);
+	            Assert.Equal(targetCmp, targetCmp[mark].cmp);
+	            Assert.Equal(targetCallback, targetCmp[mark].callback);
+	        }      
+	        
+	        [Fact]
+	        function testBodyLengthTwo(){
+	        	// Arrange 
+	        	expected = 2;   
+	        	actual = 0;
+	        	ivpCalled = 0;    
+	        	
+	        	targetBodyLength = 2;
+	        	targetItemsLength = 2;
+				 
+	            // Act								
+				mockContext(function(){
+					mockMethod(function(){
+						targetHelper.createSelectiveComponentsForIndex(targetCmp, targetItems, 0, false, targetCallback);
+					});
+				});
+				
+				// Assert
+				Assert.Equal(expected, actual);
+				Assert.Equal(1, ivpCalled);			
+				Assert.Equal([], targetCmp[mark].realBodyList);
+	            Assert.Equal(targetBody.getLength(), targetCmp[mark].count);
+	            Assert.Equal(targetCmp, targetCmp[mark].cmp);
+	            Assert.Equal(targetCallback, targetCmp[mark].callback);
+	        }        
+        
+	        [Fact]
+	        function testOneAttValueProvider(){
+	        	// Arrange 
+	        	expected = 1;   
+	        	actual = 0;
+	        	ivpCalled = 0;
+	        	targetBodyLength = 1;
+	        	targetItemsLength = 1;
+	        	
+	        	targetConfig={
+	    			valueProvider:undefined
+	        	};
+	        	
+	        	targetAttributeValueProvider = 'vp';        	        	
+				 
+	            // Act								
+				mockContext(function(){
+					mockMethod(function(){
+						targetHelper.createSelectiveComponentsForIndex(targetCmp, targetItems, 0, false, targetCallback);
+					});
+				});
+				
 				// Assert
 				Assert.Equal(expected, actual);
 				Assert.Equal(1, ivpCalled);
@@ -2074,86 +2131,29 @@
 	            Assert.Equal(targetCmp, targetCmp[mark].cmp);
 	            Assert.Equal(targetCallback, targetCmp[mark].callback);
 	        }
-
+	        
 	        [Fact]
-	        function testBodyLengthTwo(){
-	        	// Arrange
-	        	expected = 2;
+	        function testTwoAttValueProvider(){
+	        	// Arrange 
+	        	expected = 2;   
 	        	actual = 0;
 	        	ivpCalled = 0;
-
 	        	targetBodyLength = 2;
 	        	targetItemsLength = 2;
-
-	            // Act
+	        	
+	        	targetConfig={
+	    			valueProvider:undefined
+	        	};
+	        	
+	        	targetAttributeValueProvider = 'vp';        	        	
+				 
+	            // Act								
 				mockContext(function(){
 					mockMethod(function(){
 						targetHelper.createSelectiveComponentsForIndex(targetCmp, targetItems, 0, false, targetCallback);
 					});
 				});
-
-				// Assert
-				Assert.Equal(expected, actual);
-				Assert.Equal(1, ivpCalled);
-				Assert.Equal([], targetCmp[mark].realBodyList);
-	            Assert.Equal(targetBody.getLength(), targetCmp[mark].count);
-	            Assert.Equal(targetCmp, targetCmp[mark].cmp);
-	            Assert.Equal(targetCallback, targetCmp[mark].callback);
-	        }
-
-	        [Fact]
-	        function testOneAttValueProvider(){
-	        	// Arrange
-	        	expected = 1;
-	        	actual = 0;
-	        	ivpCalled = 0;
-	        	targetBodyLength = 1;
-	        	targetItemsLength = 1;
-
-	        	targetConfig={
-	    			valueProvider:undefined
-	        	};
-
-	        	targetAttributeValueProvider = 'vp';
-
-	            // Act
-				mockContext(function(){
-					mockMethod(function(){
-						targetHelper.createSelectiveComponentsForIndex(targetCmp, targetItems, 0, false, targetCallback);
-					});
-				});
-
-				// Assert
-				Assert.Equal(expected, actual);
-				Assert.Equal(1, ivpCalled);
-				Assert.Equal([], targetCmp[mark].realBodyList);
-	            Assert.Equal(targetBody.getLength(), targetCmp[mark].count);
-	            Assert.Equal(targetCmp, targetCmp[mark].cmp);
-	            Assert.Equal(targetCallback, targetCmp[mark].callback);
-	        }
-
-	        [Fact]
-	        function testTwoAttValueProvider(){
-	        	// Arrange
-	        	expected = 2;
-	        	actual = 0;
-	        	ivpCalled = 0;
-	        	targetBodyLength = 2;
-	        	targetItemsLength = 2;
-
-	        	targetConfig={
-	    			valueProvider:undefined
-	        	};
-
-	        	targetAttributeValueProvider = 'vp';
-
-	            // Act
-				mockContext(function(){
-					mockMethod(function(){
-						targetHelper.createSelectiveComponentsForIndex(targetCmp, targetItems, 0, false, targetCallback);
-					});
-				});
-
+				
 				// Assert
 				Assert.Equal(expected, actual);
 				Assert.Equal(1, ivpCalled);
@@ -2163,107 +2163,107 @@
 	            Assert.Equal(targetCallback, targetCmp[mark].callback);
 	        }
         }
-
+                
     }
-
+    
     [Fixture]
-    function createSelectiveComponentsCallback(){
-
+    function createSelectiveComponentsCallback(){    	    	    	        
+    	                        
     	[Fact]
         function callbackNotSet(){
-        	// Arrange
+        	// Arrange                	
         	var expected = '123';
-
+        	
         	var targetBodyCollector={
-    			realBodyList:[],
+    			realBodyList:[],	
     			count:0,
     			callback:''
-        	};
-
+        	};        	        	
+        	
         	// Act
 			var callback = targetHelper.createSelectiveComponentsCallback(targetBodyCollector, 0);
 			callback(expected);
-
+			
 			// Assert
 			Assert.Equal(expected, targetBodyCollector.realBodyList[0]);
 			Assert.Equal('', targetBodyCollector.callback);
         }
-
+    	
     	[Fact]
         function callbackCalledRealBodyLengthOne(){
-    		// Arrange
+    		// Arrange 
         	var expected = ['123'];
-        	var actual = '';
-
+        	var actual = ''; 
+        	
         	var newCmp = '123';
-
+        	
         	var targetBodyCollector={
     			realBodyList:[],
     			count:1,
     			callback:function(val){
     				if(val[0] != '123') throw new Error("Wrong val used");
     				actual=expected;
-    			},
+    			},    			    			
     			cmp:{
     				__currentSelectiveBodyCollector:''
     			},
     			timestamp: "timestamp"
-        	};
-
+        	};   
+        	
         	targetBodyCollector.cmp["_currentSelectiveBodyCollector" + "timestamp"] = targetBodyCollector;
-
+        	
         	// Act
         	var callback = targetHelper.createSelectiveComponentsCallback(targetBodyCollector, 0);
 			callback(newCmp);
-
+			
 			// Assert
 			Assert.Equal(newCmp, targetBodyCollector.realBodyList[0]);
-			Assert.Equal(expected, actual);
-        }
-
+			Assert.Equal(expected, actual);  
+        }    
+    	
     	[Fact]
         function callbackCalledRealBodyLengthTwo(){
-        	// Arrange
+        	// Arrange 
         	var expected = ['123','456'];
-        	var actual = '';
-
+        	var actual = '';    
+        	
         	var newCmp = '456';
-
+        	
         	var targetBodyCollector={
     			realBodyList:['123'],
     			count:1,
     			callback:function(val){
     				if(val[0] != '123' && val[1] != '456') throw new Error("Wrong val used");
     				actual=expected;
-    			},
+    			},    			    			
     			cmp:{
     				__currentSelectiveBodyCollector:''
     			},
     			timestamp: "timestamp"
-        	};
-
+        	};   
+        	
         	targetBodyCollector.cmp["_currentSelectiveBodyCollector" + "timestamp"] = targetBodyCollector;
-
+        	
         	// Act
         	var callback = targetHelper.createSelectiveComponentsCallback(targetBodyCollector, 1);
 			callback(newCmp);
-
+			
 			// Assert
 			Assert.Equal(newCmp, targetBodyCollector.realBodyList[1]);
-			Assert.Equal(expected, actual);
-        }
+			Assert.Equal(expected, actual);           
+        }    
     }
-
-
+    
+    
     [Fixture]
-    function rerenderEverything(){
-
+    function rerenderEverything(){    	    	    	        
+    	                        
     	[Fact]
         function cmpInvalid(){
-        	// Arrange
+        	// Arrange                	
         	var expected = false;
-        	var actual = false;
-
+        	var actual = false;        	        	
+        	
         	var targetCmp={
     			isValid:function(){
     				return false;
@@ -2271,38 +2271,38 @@
     			getValue:function(att){
     				actual = true;
     			}
-        	};
-
-        	var mockMethod = Mocks.GetMock(targetHelper, "createRealBody", function(cmp, doForce, callback){
+        	};   
+        	
+        	var mockMethod = Mocks.GetMock(targetHelper, "createRealBody", function(cmp, doForce, callback){       
         		if(cmp != targetCmp) throw new Error("Wrong cmp used");
-        		if(doForce != false) throw new Error("Wrong doForce used");
-        	});
-
+        		if(doForce != false) throw new Error("Wrong doForce used");             		        		   
+        	});	
+        	
         	// Act
         	mockMethod(function(){
         		targetHelper.rerenderEverything(targetCmp);
         	});
-
+			
 			// Assert
-			Assert.Equal(expected, actual);
+			Assert.Equal(expected, actual);			
         }
-
+    	
     	[Fact]
         function cmpValid(){
-        	// Arrange
+        	// Arrange                	
         	var expected = true;
         	var actual = false;
-
+        	
         	var destroyCalled;
         	var eventCalled;
         	var setBodyCalled;
-
+        	
         	var targetEvent={
     			fire:function(){
     				eventCalled = true;
     			}
         	};
-
+        	
         	var targetBody={
     			destroy:function(){
     				destroyCalled = true;
@@ -2312,7 +2312,7 @@
     				setBodyCalled = true;
     			}
         	};
-
+        	
         	var targetCmp={
     			isValid:function(){
     				return true;
@@ -2323,106 +2323,106 @@
     			getEvent:function(ev){
     				if(ev == 'rerenderComplete') return targetEvent;
     			}
-        	};
-
-        	var mockMethod = Mocks.GetMock(targetHelper, "createRealBody", function(cmp, doForce, callback){
+        	};   
+        	
+        	var mockMethod = Mocks.GetMock(targetHelper, "createRealBody", function(cmp, doForce, callback){       
         		if(cmp != targetCmp) throw new Error("Wrong cmp used");
-        		if(doForce != false) throw new Error("Wrong doForce used");
-
+        		if(doForce != false) throw new Error("Wrong doForce used");   
+        		
         		callback('new');
         		actual = true;
-        	});
-
+        	});	
+        	
         	// Act
         	mockMethod(function(){
         		targetHelper.rerenderEverything(targetCmp);
         	});
-
+			
 			// Assert
-			Assert.Equal(expected, actual);
+			Assert.Equal(expected, actual);	
 			Assert.Equal(true, destroyCalled);
 			Assert.Equal(true, setBodyCalled);
 			Assert.Equal(true, eventCalled);
         }
     }
-
+        
     [Fixture]
-    function rerenderSelective(){
-
+    function rerenderSelective(){    	    	    	        
+    	                        
     	[Fact]
         function realBodyIsEmpty(){
-        	// Arrange
+        	// Arrange                	
         	var expected = true;
-        	var actual = false;
-
-        	var targetItems={
-        	};
-
+        	var actual = false;    
+        	
+        	var targetItems={    					        			
+        	};
+        	
         	var targetRealBody={
     			isEmpty:function(){
 					return true;
-				}
-        	};
-
+				}		        			
+        	};
+        	
         	var targetBody={
     			getLength:function(){
 					return 0;
-				}
-        	};
-
-        	var targetAttributes={
+				}		        			
+        	};  
+        	
+        	var targetAttributes={        		
         		getValue:function(att){
         			if(att=="items") return targetItems;
-        			if(att=="realbody") return targetRealBody;
-        			if(att=="body") return targetBody;
+        			if(att=="realbody") return targetRealBody; 
+        			if(att=="body") return targetBody;        			
         		}
-        	};
-
+        	};        	        	        	        	
+        	
         	var targetCmp={
     			getAttributes:function(){
 					return targetAttributes;
-				}
-        	};
-
-        	var mockGetStart = Mocks.GetMock(targetHelper, "getStart", function(cmp){
-        		if(cmp != targetCmp) throw new Error("Wrong cmp used");
-        		return 0;
-        	});
-
-        	var mockGetEnd = Mocks.GetMock(targetHelper, "getEnd", function(cmp){
-        		if(cmp != targetCmp) throw new Error("Wrong cmp used");
-        		return 0;
-        	});
-
-
-        	var mockRerenderEverything = Mocks.GetMock(targetHelper, "rerenderEverything", function(cmp){
-        		if(cmp != targetCmp) throw new Error("Wrong cmp used");
-
+				}		        			
+        	};        	        
+        	        	        	        	
+        	var mockGetStart = Mocks.GetMock(targetHelper, "getStart", function(cmp){       
+        		if(cmp != targetCmp) throw new Error("Wrong cmp used");        		        		      		        		
+        		return 0;    		
+        	});	
+        	
+        	var mockGetEnd = Mocks.GetMock(targetHelper, "getEnd", function(cmp){       
+        		if(cmp != targetCmp) throw new Error("Wrong cmp used");        		        		      		        		
+        		return 0;    		
+        	});	
+    			 
+        	
+        	var mockRerenderEverything = Mocks.GetMock(targetHelper, "rerenderEverything", function(cmp){       
+        		if(cmp != targetCmp) throw new Error("Wrong cmp used");  
+        		
         		actual = true;
-        	});
-
+        	});	
+        	
         	// Act
         	mockRerenderEverything(function(){
         		mockGetEnd(function(){
-        			mockGetStart(function(){
+        			mockGetStart(function(){        		
         				targetHelper.rerenderSelective(targetCmp);
         			});
         		});
         	});
-
+			
 			// Assert
-			Assert.Equal(expected, actual);
-        }
-
+			Assert.Equal(expected, actual);			
+        }    	    	
+    	
     	[Fixture]
         function noDiffIndex(){
-
+    		
         	var targetValueProvider={
-    			getValue:function(val){
+    			getValue:function(val){  
         			if(val == 1){
 	    				return {
 	        				unwrap:function(){
-			        			return 1;
+			        			return 1;        			
 			        		}
 	        			};
         			}
@@ -2431,25 +2431,25 @@
         			}
         		}
         	};
-
+        	
         	var targetBodyCmp={
-        		getAttributes:function(){
+        		getAttributes:function(){  
         			return {
         				getValueProvider:function(){
-		        			return targetValueProvider;
+		        			return targetValueProvider;        			
 		        		}
         			};
         		}
-        	};
-
-        	var targetItems={
+        	};  
+        	
+        	var targetItems={ 
     			getValue:function(index){
     				if(index == 1) return 'data';
     			}
         	};
-
+        	
         	var targetRealBodyLength;
-
+        	
         	var targetRealBody={
     			value:[],
     			push:function(val){
@@ -2465,115 +2465,115 @@
 					if(index == 0 || index == 1) return targetBodyCmp;
 				}
         	};
-
+        	
         	var targetBody={
     			getLength:function(){
 					return 0;
-				}
-        	};
-
+				}		        			
+        	};  
+        	
         	var targetAttributes={
         		get:function(att){
         			if(att=="var") return "var";
-        			if(att=="indexVar") return 1;
+        			if(att=="indexVar") return 1;        			
         		},
         		getValue:function(att){
         			if(att=="items") return targetItems;
-        			if(att=="realbody") return targetRealBody;
-        			if(att=="body") return targetBody;
+        			if(att=="realbody") return targetRealBody; 
+        			if(att=="body") return targetBody;        			
         		}
-        	};
-
+        	};        	        	        	        	
+        	
         	var targetCmp={
     			getAttributes:function(){
 					return targetAttributes;
 				}
-        	};
-
-        	var mockGetStart = Mocks.GetMock(targetHelper, "getStart", function(cmp){
-        		if(cmp != targetCmp) throw new Error("Wrong cmp used");
-        		return 0;
-        	});
-
-        	var mockGetEnd = Mocks.GetMock(targetHelper, "getEnd", function(cmp){
-        		if(cmp != targetCmp) throw new Error("Wrong cmp used");
-        		return 0;
-        	});
-
-        	var mockCreateNewComponents = Mocks.GetMock(targetHelper, "createNewComponents", function(cmp, callback){
-        		if(cmp != targetCmp) throw new Error("Wrong cmp used in createNewComponents()");
+        	};        	        
+        	        	        	        	
+        	var mockGetStart = Mocks.GetMock(targetHelper, "getStart", function(cmp){       
+        		if(cmp != targetCmp) throw new Error("Wrong cmp used");        		        		      		        		
+        		return 0;    		
+        	});	
+        	
+        	var mockGetEnd = Mocks.GetMock(targetHelper, "getEnd", function(cmp){       
+        		if(cmp != targetCmp) throw new Error("Wrong cmp used");        		        		      		        		
+        		return 0;    		
+        	});	    			         	
+        	
+        	var mockCreateNewComponents = Mocks.GetMock(targetHelper, "createNewComponents", function(cmp, callback){       
+        		if(cmp != targetCmp) throw new Error("Wrong cmp used in createNewComponents()");          		
         		callback(['a','b']);
         	});
-
+        	
         	[Fact]
 	        function testWithRealBodyLengthOne(){
-	        	// Arrange
+	        	// Arrange 	
 	        	targetRealBodyLength = 0;
 	        	targetRealBody.value = [];
-
+	        	
 	        	// Act
 	        	mockCreateNewComponents(function(){
 	        		mockGetEnd(function(){
-	        			mockGetStart(function(){
+	        			mockGetStart(function(){        		
 	        				targetHelper.rerenderSelective(targetCmp);
 	        			});
 	        		});
 	        	});
-
-				// Assert
+				
+				// Assert	
 				Assert.Equal(['a','b'], targetRealBody.value);
 	        }
-
+    		
 	    	[Fact]
 	        function testWithRealBodyLengthOne(){
-	        	// Arrange
+	        	// Arrange	 
 	        	targetRealBodyLength = 1;
 	        	targetRealBody.value = [];
-
+	        	
 	        	// Act
 	        	mockCreateNewComponents(function(){
 	        		mockGetEnd(function(){
-	        			mockGetStart(function(){
+	        			mockGetStart(function(){        		
 	        				targetHelper.rerenderSelective(targetCmp);
 	        			});
 	        		});
 	        	});
-
+				
 				// Assert
 				Assert.Equal(['a','b'], targetRealBody.value);
 	        }
-
+	    	
 	    	[Fact]
 	        function testWithRealBodyLengthTwo(){
 	        	// Arrange
 	        	targetRealBodyLength = 2;
 	        	targetRealBody.value = [];
-
+	        	        		        	
 	        	// Act
 	        	mockCreateNewComponents(function(){
 	        		mockGetEnd(function(){
-	        			mockGetStart(function(){
+	        			mockGetStart(function(){        		
 	        				targetHelper.rerenderSelective(targetCmp);
 	        			});
 	        		});
 	        	});
-
-				// Assert
+				
+				// Assert	
 				Assert.Equal(['a','b'], targetRealBody.value);
 	    	}
         }
-
+    	
     	[Fixture]
     	function invalidDiffIndex(){
-
+    		
         	var targetValueProvider1Data;
-
+        	
         	var targetValueProvider1={
-    			getValue:function(val){
+    			getValue:function(val){  
         			if(val == -1){
 	    				return {
 	        				unwrap:function(){
-			        			return -1;
+			        			return -1;        			
 			        		}
 	        			};
         			}
@@ -2582,23 +2582,23 @@
         			}
         		}
         	};
-
+        	
         	var targetBodyCmp1={
-        		getAttributes:function(){
+        		getAttributes:function(){  
         			return {
         				getValueProvider:function(){
-		        			return targetValueProvider1;
+		        			return targetValueProvider1;        			
 		        		}
         			};
         		}
-        	};
-
+        	};        	        	
+        	
         	var targetValueProvider2={
-    			getValue:function(val){
+    			getValue:function(val){  
         			if(val == -1){
 	    				return {
 	        				unwrap:function(){
-			        			return -1;
+			        			return -1;        			
 			        		}
 	        			};
         			}
@@ -2607,25 +2607,25 @@
         			}
         		}
         	};
-
+        	
         	var targetBodyCmp2={
-        		getAttributes:function(){
+        		getAttributes:function(){  
         			return {
         				getValueProvider:function(){
-		        			return targetValueProvider2;
+		        			return targetValueProvider2;        			
 		        		}
         			};
         		}
         	};
-
-        	var targetItems={
+        	
+        	var targetItems={ 
     			getValue:function(index){
     				if(index == -1) return 'data1';
     			}
         	};
-
+        	
         	var targetRealBodyLength;
-
+        	
         	var targetRealBody={
     			value:[],
     			push:function(val){
@@ -2642,96 +2642,96 @@
 					if(index == 1) return targetBodyCmp2;
 				}
         	};
-
+        	
         	var targetBody={
     			getLength:function(){
 					return 0;
-				}
-        	};
-
+				}		        			
+        	};  
+        	
         	var targetAttributes={
         		get:function(att){
         			if(att=="var") return "var";
-        			if(att=="indexVar") return -1;
+        			if(att=="indexVar") return -1;        			
         		},
         		getValue:function(att){
         			if(att=="items") return targetItems;
-        			if(att=="realbody") return targetRealBody;
-        			if(att=="body") return targetBody;
+        			if(att=="realbody") return targetRealBody; 
+        			if(att=="body") return targetBody;        			
         		}
-        	};
-
+        	};        	        	        	        	
+        	
         	var targetCmp={
     			getAttributes:function(){
 					return targetAttributes;
 				}
-        	};
-
-        	var mockGetStart = Mocks.GetMock(targetHelper, "getStart", function(cmp){
-        		if(cmp != targetCmp) throw new Error("Wrong cmp used");
-        		return 0;
-        	});
-
-        	var mockGetEnd = Mocks.GetMock(targetHelper, "getEnd", function(cmp){
-        		if(cmp != targetCmp) throw new Error("Wrong cmp used");
-        		return 0;
-        	});
-
-        	var mockCreateNewComponents = Mocks.GetMock(targetHelper, "createNewComponents", function(cmp, callback){
-        		if(cmp != targetCmp) throw new Error("Wrong cmp used in createNewComponents()");
+        	};        	        
+        	        	        	        	
+        	var mockGetStart = Mocks.GetMock(targetHelper, "getStart", function(cmp){       
+        		if(cmp != targetCmp) throw new Error("Wrong cmp used");        		        		      		        		
+        		return 0;    		
+        	});	
+        	
+        	var mockGetEnd = Mocks.GetMock(targetHelper, "getEnd", function(cmp){       
+        		if(cmp != targetCmp) throw new Error("Wrong cmp used");        		        		      		        		
+        		return 0;    		
+        	});	    			         	
+        	
+        	var mockCreateNewComponents = Mocks.GetMock(targetHelper, "createNewComponents", function(cmp, callback){       
+        		if(cmp != targetCmp) throw new Error("Wrong cmp used in createNewComponents()");          		
         		callback(['a','b']);
-        	});
-
+        	});	     		
+    	
 	    	[Fact]
 	        function testWithRealBodyLengthOne(){
 	        	// Arrange
 	        	targetValueProvider1Data = 'data';
 	        	targetRealBodyLength = 1;
 	        	targetRealBody.value = [];
-
+	        	
 	        	// Act
 	        	mockCreateNewComponents(function(){
 	        		mockGetEnd(function(){
-	        			mockGetStart(function(){
+	        			mockGetStart(function(){        		
 	        				targetHelper.rerenderSelective(targetCmp);
 	        			});
 	        		});
 	        	});
-
+				
 				// Assert
 				Assert.Equal(['a','b'], targetRealBody.value);
 	        }
-
+	    	
 	    	[Fact]
 	        function testWithRealBodyLengthTwo(){
-	        	// Arrange
+	        	// Arrange  	        	
 	        	targetValueProvider1Data = 'data1';
 	        	targetRealBodyLength = 2;
 	        	targetRealBody.value = [];
-
+	        	
 	        	// Act
 	        	mockCreateNewComponents(function(){
 	        		mockGetEnd(function(){
-	        			mockGetStart(function(){
+	        			mockGetStart(function(){        		
 	        				targetHelper.rerenderSelective(targetCmp);
 	        			});
 	        		});
 	        	});
-
-				// Assert
+				
+				// Assert	
 				Assert.Equal(['a','b'], targetRealBody.value);
 	        }
     	}
-
+    	
     	[Fixture]
         function validDiffIndexNextItemDifferent(){
-
+    		
         	var targetValueProvider={
-    			getValue:function(val){
+    			getValue:function(val){  
         			if(val == 1){
 	    				return {
 	        				unwrap:function(){
-			        			return 1;
+			        			return 1;        			
 			        		}
 	        			};
         			}
@@ -2740,27 +2740,27 @@
         			}
         		}
         	};
-
+        	
         	var targetBodyCmp={
-        		getAttributes:function(){
+        		getAttributes:function(){  
         			return {
         				getValueProvider:function(){
-		        			return targetValueProvider;
+		        			return targetValueProvider;        			
 		        		}
         			};
         		}
-        	};
-
-        	var targetItems={
+        	};  
+        	
+        	var targetItems={ 
     			getValue:function(index){
     				if(index == 1) return 'data1';
     				if(index == 2) return 'data2';
     			}
         	};
-
+        	        	
         	var targetRealBodyList = [];
-
-        	var targetRealBody={
+        	
+        	var targetRealBody={    
     			value:[],
     			push:function(val){
     				this.unwrap().push(val);
@@ -2777,153 +2777,116 @@
 				unwrap:function(){
 					return targetRealBodyList;
 				},
-<<<<<<< HEAD
-				setValue:function(val){
-    				if(val != 'a') throw new Error("Wrong val used in targetRealBody.setValue()");
-    				this.value = val;
-    			}
-=======
 				remove: function(i, len) {
 					return this.unwrap().splice(i, len);
-				}
->>>>>>> e547ad33
-        	};
-
+    			}
+        	};
+        	
         	var targetBodyLength;
         	var targetBody={
     			getLength:function(){
 					return targetBodyLength;
-				}
-<<<<<<< HEAD
-        	};
-
-=======
+				}		        			
         	};  
         	
->>>>>>> e547ad33
         	var targetAttributes={
         		get:function(att){
         			if(att=="var") return "var";
-        			if(att=="indexVar") return 1;
+        			if(att=="indexVar") return 1;        			
         		},
         		getValue:function(att){
         			if(att=="items") return targetItems;
-<<<<<<< HEAD
-        			if(att=="realbody") return targetRealBody;
-        			if(att=="body") return targetBody;
+        			if(att=="realbody") return targetRealBody; 
+        			if(att=="body") return targetBody;        			
         		}
-        	};
-
-=======
-        			if(att=="realbody") return targetRealBody; 
-        			if(att=="body") return targetBody;
-        		}
-        	};
-        	
->>>>>>> e547ad33
+        	};        	        	        	        	
+        	
         	var targetCmp={
     			getAttributes:function(){
 					return targetAttributes;
 				}
-        	};
-
-        	var mockGetStart = Mocks.GetMock(targetHelper, "getStart", function(cmp){
-        		if(cmp != targetCmp) throw new Error("Wrong cmp used");
-        		return 0;
-        	});
-<<<<<<< HEAD
-
-        	var mockGetEnd = Mocks.GetMock(targetHelper, "getEnd", function(cmp){
-        		if(cmp != targetCmp) throw new Error("Wrong cmp used");
-        		return 0;
-        	});
-
-        	var mockIncrementIndices = Mocks.GetMock(targetHelper, "incrementIndices", function(cmpArray, start, indexVar, change, bodyLen){
-=======
-        	
-        	var mockGetEnd = Mocks.GetMock(targetHelper, "getEnd", function(cmp){
-        		if(cmp != targetCmp) throw new Error("Wrong cmp used");
-        		return 0;
-        	}); 
+        	};        	        
+        	        	        	        	
+        	var mockGetStart = Mocks.GetMock(targetHelper, "getStart", function(cmp){       
+        		if(cmp != targetCmp) throw new Error("Wrong cmp used");        		        		      		        		
+        		return 0;    		
+        	});	
+        	
+        	var mockGetEnd = Mocks.GetMock(targetHelper, "getEnd", function(cmp){       
+        		if(cmp != targetCmp) throw new Error("Wrong cmp used");        		        		      		        		
+        		return 0;    		
+        	});	 
         	
         	var mockIncrementIndices = Mocks.GetMock(targetHelper, "incrementIndices", function(cmpArray, start, indexVar, change, bodyLen){       
->>>>>>> e547ad33
         		if(cmpArray != 'a') throw new Error("Wrong cmpArray used");
         		if(start != 0) throw new Error("Wrong start used");
         		if(indexVar != 1) throw new Error("Wrong indexVar used");
         		if(change != -1) throw new Error("Wrong change used");
         		if(bodyLen != targetBody.getLength()) throw new Error("Wrong bodyLen used");
-        	});
-
-        	var mockCreateNewComponents = Mocks.GetMock(targetHelper, "createNewComponents", function(cmp, callback){
-        		if(cmp != targetCmp) throw new Error("Wrong cmp used in createNewComponents()");
+        	});	
+        	
+        	var mockCreateNewComponents = Mocks.GetMock(targetHelper, "createNewComponents", function(cmp, callback){       
+        		if(cmp != targetCmp) throw new Error("Wrong cmp used in createNewComponents()");          		
         		callback(['b','c']);
         	});
-
-<<<<<<< HEAD
+    	    	
 			[Fact]
-	        function testBodyLengthZero(){
-	        	// Arrange
-	        	targetRealBodyList = ['a'];
-=======
-        	[Fact]
 	        function testBodyLengthZero(){
 	        	// Arrange  	
 	        	targetRealBodyList.push('a');
->>>>>>> e547ad33
 	        	targetBodyLength = 0;
-
+	        	
 	        	// Act
 	        	mockCreateNewComponents(function(){
 		        	mockIncrementIndices(function(){
 		        		mockGetEnd(function(){
-		        			mockGetStart(function(){
+		        			mockGetStart(function(){        		
 		        				targetHelper.rerenderSelective(targetCmp);
 		        			});
 		        		});
 		        	});
 	        	});
-
+				
 				// Assert
 				Assert.Equal(['a', 'b','c'], targetRealBodyList);
 	        }
-
+    	
 	    	[Fact]
 	        function validDiffIndexNextItemDifferentBodyLengthOne(){
 	        	// Arrange
 	        	var targetObj={
-	    			destroy:function(){
+	    			destroy:function(){					
 					}
-	        	};
-
-	        	targetRealBodyList = [targetObj, 'a'];
+	        	}; 
+	        		        	
+	        	targetRealBodyList = [targetObj, 'a'];	        		        	        	        		        		        
 	        	targetBodyLength = 1;
-
+	        	        	
 	        	// Act
 	        	mockCreateNewComponents(function(){
 		        	mockIncrementIndices(function(){
 		        		mockGetEnd(function(){
-		        			mockGetStart(function(){
+		        			mockGetStart(function(){        		
 		        				targetHelper.rerenderSelective(targetCmp);
 		        			});
 		        		});
 		        	});
 	        	});
-
+				
 				// Assert
 				Assert.Equal(['a','b','c'], targetRealBodyList);
 	        }
     	}
-
+        	
     	[Fixture]
     	function validDiffIndexNextItemSame(){
-
+    		
         	var targetValueProvider={
-    			getValue:function(val){
+    			getValue:function(val){  
         			if(val == 1){
 	    				return {
 	        				unwrap:function(){
-			        			return 1;
+			        			return 1;        			
 			        		}
 	        			};
         			}
@@ -2932,25 +2895,25 @@
         			}
         		}
         	};
-
+        	
         	var targetBodyCmp={
-        		getAttributes:function(){
+        		getAttributes:function(){  
         			return {
         				getValueProvider:function(){
-		        			return targetValueProvider;
+		        			return targetValueProvider;        			
 		        		}
         			};
         		}
-        	};
-
-        	var targetItems={
+        	};  
+        	        	
+        	var targetItems={ 
     			getValue:function(index){
     				if(index == 1) return "data1";
     				if(index == 2) return "data";
     			}
         	};
-
-        	var targetRealBody={
+        	
+        	var targetRealBody={    
     			value:[],
     			isEmpty:function(){
 					return false;
@@ -2964,88 +2927,88 @@
 				unwrap:function(){
 					return ['1'];
 				},
-				setValue:function(val){
+				setValue:function(val){					
     				if(val[0] != '0' || val[1] != '1') throw new Error("Wrong val used");
     				this.value = val;
     			}
         	};
-
+        	
         	var targetBody={
     			getLength:function(){
 					return 0;
-				}
-        	};
-
+				}		        			
+        	};  
+        	
         	var targetAttributes={
         		get:function(att){
         			if(att=="var") return "var";
-        			if(att=="indexVar") return 1;
+        			if(att=="indexVar") return 1;        			
         		},
         		getValue:function(att){
         			if(att=="items") return targetItems;
-        			if(att=="realbody") return targetRealBody;
-        			if(att=="body") return targetBody;
+        			if(att=="realbody") return targetRealBody; 
+        			if(att=="body") return targetBody;        			
         		}
-        	};
-
+        	};        	        	        	        	
+        	
         	var targetCmp={
     			getAttributes:function(){
 					return targetAttributes;
 				}
-        	};
-
-        	var mockGetStart = Mocks.GetMock(targetHelper, "getStart", function(cmp){
-        		if(cmp != targetCmp) throw new Error("Wrong cmp used");
-        		return 0;
-        	});
-
-        	var mockGetEnd = Mocks.GetMock(targetHelper, "getEnd", function(cmp){
-        		if(cmp != targetCmp) throw new Error("Wrong cmp used");
-        		return 3;
-        	});
-
-        	var mockIncrementIndices = Mocks.GetMock(targetHelper, "incrementIndices", function(cmpArray, start, indexVar, change, bodyLen){
+        	};        	        
+        	        	        	        	
+        	var mockGetStart = Mocks.GetMock(targetHelper, "getStart", function(cmp){       
+        		if(cmp != targetCmp) throw new Error("Wrong cmp used");        		        		      		        		
+        		return 0;    		
+        	});	
+        	
+        	var mockGetEnd = Mocks.GetMock(targetHelper, "getEnd", function(cmp){       
+        		if(cmp != targetCmp) throw new Error("Wrong cmp used");        		        		      		        		
+        		return 3;    		
+        	});	 
+        	
+        	var mockIncrementIndices = Mocks.GetMock(targetHelper, "incrementIndices", function(cmpArray, start, indexVar, change, bodyLen){       
         		if(cmpArray.length == 1 && cmpArray[0] != '1') throw new Error("Wrong cmpArray used");
         		if(cmpArray.length == 2 && (cmpArray[0] != '1' && cmpArray[1] != '2')) throw new Error("Wrong cmpArray used");
         		if(start != 0) throw new Error("Wrong start used");
         		if(indexVar != 1) throw new Error("Wrong indexVar used");
         		if(change != 1) throw new Error("Wrong change used");
         		if(bodyLen != 0) throw new Error("Wrong bodyLen used");
-
-        	});
-
-        	var mockCreateSelectiveComponentsForIndex = Mocks.GetMock(targetHelper, "createSelectiveComponentsForIndex", function(cmp, items, index, doForce, callback){
-        		if(cmp != targetCmp) throw new Error("Wrong cmp used in createSelectiveComponentsForIndex()");
+        		        		
+        	});	
+        	
+        	var mockCreateSelectiveComponentsForIndex = Mocks.GetMock(targetHelper, "createSelectiveComponentsForIndex", function(cmp, items, index, doForce, callback){       
+        		if(cmp != targetCmp) throw new Error("Wrong cmp used in createSelectiveComponentsForIndex()");  
         		if(items != targetItems) throw new Error("Wrong items used in createSelectiveComponentsForIndex()");
         		if(index != 1) throw new Error("Wrong index used in createSelectiveComponentsForIndex()");
-        		if(doForce != false) throw new Error("Wrong doForce used in createSelectiveComponentsForIndex()");
-
+        		if(doForce != false) throw new Error("Wrong doForce used in createSelectiveComponentsForIndex()");        		        		
+        		
         		callback(['0']);
-        	});
-
+        	});	 
+    	    		
 	    	[Fact]
 	        function testRealBodyLengthOne(){
-	        	// Arrange
-
+	        	// Arrange                	
+	    		
 	        	// Act
 	        	mockCreateSelectiveComponentsForIndex(function(){
 		        	mockIncrementIndices(function(){
 		        		mockGetEnd(function(){
-		        			mockGetStart(function(){
+		        			mockGetStart(function(){        		
 		        				targetHelper.rerenderSelective(targetCmp);
 		        			});
 		        		});
 		        	});
 	        	});
-
+				
 				// Assert
 				Assert.Equal(['0','1'], targetRealBody.value);
 	        }
-
+    	
 	    	[Fact]
 	        function testRealBodyLengthTwo(){
 	        	// Arrange
-	        	targetRealBody={
+	        	targetRealBody={    
         			value:[],
         			isEmpty:function(){
     					return false;
@@ -3059,42 +3022,42 @@
     				unwrap:function(){
     					return ['1', '2'];
     				},
-    				setValue:function(val){
+    				setValue:function(val){					
         				if(val[0] != '0' || val[1] != '1' || val[2] != '2') throw new Error("Wrong val used");
         				this.value = val;
         			}
             	};
-
+	        	
 	        	// Act
 	        	mockCreateSelectiveComponentsForIndex(function(){
 		        	mockIncrementIndices(function(){
 		        		mockGetEnd(function(){
-		        			mockGetStart(function(){
+		        			mockGetStart(function(){        		
 		        				targetHelper.rerenderSelective(targetCmp);
 		        			});
 		        		});
 		        	});
 	        	});
-
+				
 				// Assert
 				Assert.Equal(['0','1', '2'], targetRealBody.value);
 	        }
     	}
-
+    
     	[Fixture]
         function validDiffIndexNextItemSameExtras(){
-    		// Arrange
+    		// Arrange 
         	var targetObj={
-    			destroy:function(){
+    			destroy:function(){					
 				}
-        	};
-
+        	}; 
+        	
         	var targetValueProvider={
-    			getValue:function(val){
+    			getValue:function(val){  
         			if(val == 1){
 	    				return {
 	        				unwrap:function(){
-			        			return 1;
+			        			return 1;        			
 			        		}
 	        			};
         			}
@@ -3103,25 +3066,25 @@
         			}
         		}
         	};
-
+        	
         	var targetBodyCmp={
-        		getAttributes:function(){
+        		getAttributes:function(){  
         			return {
         				getValueProvider:function(){
-		        			return targetValueProvider;
+		        			return targetValueProvider;        			
 		        		}
         			};
         		}
-        	};
-
-        	var targetItems={
+        	};  
+        	
+        	var targetItems={ 
     			getValue:function(index){
     				if(index == 1) return "data1";
     				if(index == 2) return "data";
     			}
         	};
-
-        	var targetRealBody={
+        	
+        	var targetRealBody={    
     			value:[],
     			isEmpty:function(){
 					return false;
@@ -3140,83 +3103,83 @@
     				this.value = val;
     			}
         	};
-
+        	
         	var targetBody={
     			getLength:function(){
 					return 1;
-				}
-        	};
-
+				}		        			
+        	};  
+        	
         	var targetAttributes={
         		get:function(att){
         			if(att=="var") return "var";
-        			if(att=="indexVar") return 1;
+        			if(att=="indexVar") return 1;        			
         		},
         		getValue:function(att){
         			if(att=="items") return targetItems;
-        			if(att=="realbody") return targetRealBody;
-        			if(att=="body") return targetBody;
+        			if(att=="realbody") return targetRealBody; 
+        			if(att=="body") return targetBody;        			
         		}
-        	};
-
+        	};        	        	        	        	
+        	
         	var targetCmp={
     			getAttributes:function(){
 					return targetAttributes;
 				}
-        	};
-
-        	var mockGetStart = Mocks.GetMock(targetHelper, "getStart", function(cmp){
-        		if(cmp != targetCmp) throw new Error("Wrong cmp used");
-        		return 0;
-        	});
-
-        	var mockGetEnd = Mocks.GetMock(targetHelper, "getEnd", function(cmp){
-        		if(cmp != targetCmp) throw new Error("Wrong cmp used");
-        		return 1;
-        	});
-
-        	var mockIncrementIndices = Mocks.GetMock(targetHelper, "incrementIndices", function(cmpArray, start, indexVar, change, bodyLen){
+        	};        	        
+        	        	        	        	
+        	var mockGetStart = Mocks.GetMock(targetHelper, "getStart", function(cmp){       
+        		if(cmp != targetCmp) throw new Error("Wrong cmp used");        		        		      		        		
+        		return 0;    		
+        	});	
+        	
+        	var mockGetEnd = Mocks.GetMock(targetHelper, "getEnd", function(cmp){       
+        		if(cmp != targetCmp) throw new Error("Wrong cmp used");        		        		      		        		
+        		return 1;    		
+        	});	 
+        	
+        	var mockIncrementIndices = Mocks.GetMock(targetHelper, "incrementIndices", function(cmpArray, start, indexVar, change, bodyLen){       
         		if(cmpArray.length == 1 && cmpArray[0] != targetObj) throw new Error("Wrong cmpArray used");
         		if(cmpArray.length == 2 && (cmpArray[0] != '1' && cmpArray[1] != targetObj)) throw new Error("Wrong cmpArray used");
         		if(start != 0) throw new Error("Wrong start used");
         		if(indexVar != 1) throw new Error("Wrong indexVar used");
         		if(change != 1) throw new Error("Wrong change used");
         		if(bodyLen != 1) throw new Error("Wrong bodyLen used");
-
-        	});
-
-        	var mockCreateSelectiveComponentsForIndex = Mocks.GetMock(targetHelper, "createSelectiveComponentsForIndex", function(cmp, items, index, doForce, callback){
-        		if(cmp != targetCmp) throw new Error("Wrong cmp used in createSelectiveComponentsForIndex()");
+        		        		
+        	});	
+        	
+        	var mockCreateSelectiveComponentsForIndex = Mocks.GetMock(targetHelper, "createSelectiveComponentsForIndex", function(cmp, items, index, doForce, callback){       
+        		if(cmp != targetCmp) throw new Error("Wrong cmp used in createSelectiveComponentsForIndex()");  
         		if(items != targetItems) throw new Error("Wrong items used in createSelectiveComponentsForIndex()");
         		if(index != 1) throw new Error("Wrong index used in createSelectiveComponentsForIndex()");
-        		if(doForce != false) throw new Error("Wrong doForce used in createSelectiveComponentsForIndex()");
-
+        		if(doForce != false) throw new Error("Wrong doForce used in createSelectiveComponentsForIndex()");        		        		
+        		
         		callback(['0']);
-        	});
-
+        	});	        	        	        	        	    	
+    	
 	    	[Fact]
 	        function testWithOneExtra(){
 	    		// Arrange
-
+	    		
 	    		// Act
 	        	mockCreateSelectiveComponentsForIndex(function(){
 		        	mockIncrementIndices(function(){
 		        		mockGetEnd(function(){
-		        			mockGetStart(function(){
+		        			mockGetStart(function(){        		
 		        				targetHelper.rerenderSelective(targetCmp);
 		        			});
 		        		});
 		        	});
 	        	});
-
-				// Assert
+				
+				// Assert	
 				Assert.Equal(['0'], targetRealBody.value);
 	        }
-
+	    	
 	    	[Fact]
 	        function testWithTwoExtra(){
 	        	// Arrange
-	        	targetRealBody={
+	        	targetRealBody={    
         			value:[],
         			isEmpty:function(){
     					return false;
@@ -3235,447 +3198,447 @@
         				this.value = val;
         			}
             	};
-
+	        	
 	        	// Act
 	        	mockCreateSelectiveComponentsForIndex(function(){
 		        	mockIncrementIndices(function(){
 		        		mockGetEnd(function(){
-		        			mockGetStart(function(){
+		        			mockGetStart(function(){        		
 		        				targetHelper.rerenderSelective(targetCmp);
 		        			});
 		        		});
 		        	});
 	        	});
-
-				// Assert
+				
+				// Assert	
 				Assert.Equal(['0', '1'], targetRealBody.value);
-	        }
+	        } 
     	}
     }
-
+    
     [Fixture]
-    function incrementIndices(){
-
+    function incrementIndices(){   
+    	
     	var indexVar = 'indexVar';
-    	var change = 'Up';
-
+    	var change = 'Up';        	
+    	
     	var targetIndex1={
-    		value:'',
-			setValue:function(val){
+    		value:'',	
+			setValue:function(val){          			
     			this.value = val;
     		},
-    		unwrap:function(){
+    		unwrap:function(){          			
     			return 'val1';
     		}
     	};
-
+    	
     	var targetIndex2={
-    		value:'',
-			setValue:function(val){
+    		value:'',	
+			setValue:function(val){          			
     			this.value = val;
     		},
-    		unwrap:function(){
+    		unwrap:function(){          			
     			return 'val2';
     		}
     	};
-
+    	
     	var targetValueProvider1={
-			getValue:function(val){
+			getValue:function(val){  
     			if(val != indexVar) throw new Error("Wrong val used in targetValueProvider.getValue()");
     			return targetIndex1;
     		}
     	};
-
+    	
     	var targetValueProvider2={
-			getValue:function(val){
+			getValue:function(val){  
     			if(val != indexVar) throw new Error("Wrong val used in targetValueProvider.getValue()");
     			return targetIndex2;
     		}
     	};
-
-    	var targetCmp1={
-			getAttributes:function(){
+    	
+    	var targetCmp1={	
+			getAttributes:function(){  
     			return {
     				getValueProvider:function(){
-	        			return targetValueProvider1;
+	        			return targetValueProvider1;        			
 	        		}
     			};
     		}
 		};
-
-    	var targetCmp2={
-			getAttributes:function(){
+    	
+    	var targetCmp2={	
+			getAttributes:function(){  
     			return {
     				getValueProvider:function(){
-	        			return targetValueProvider2;
+	        			return targetValueProvider2;        			
 	        		}
     			};
     		}
 		};
-
+    	
     	[Fact]
         function noIncrement(){
-        	// Arrange
-        	var expected = '';
+        	// Arrange                	
+        	var expected = '';        	        	        	
         	targetIndex1.value = '';
         	var cmpArray = [];
-
+        	
         	// Act
-			targetHelper.incrementIndices(cmpArray, 1, indexVar, change, undefined);
-
+			targetHelper.incrementIndices(cmpArray, 1, indexVar, change, undefined);			
+			
 			// Assert
-			Assert.Equal(expected, targetIndex1.value);
+			Assert.Equal(expected, targetIndex1.value);			
         }
-
+    	
     	[Fact]
         function noIncrementStart(){
-        	// Arrange
-        	var expected = '';
+        	// Arrange                	
+        	var expected = '';        	        	        	
         	targetIndex1.value = '';
         	var cmpArray = [targetCmp1];
-
+        	
         	// Act
-			targetHelper.incrementIndices(cmpArray, 1, indexVar, change, undefined);
-
+			targetHelper.incrementIndices(cmpArray, 1, indexVar, change, undefined);			
+			
 			// Assert
-			Assert.Equal(expected, targetIndex1.value);
+			Assert.Equal(expected, targetIndex1.value);			
         }
-
+    	    	    	
         [Fact]
         function oneIncrement(){
-        	// Arrange
-        	var expected = 'val1Up';
+        	// Arrange                	
+        	var expected = 'val1Up';        	        	        	
         	targetIndex1.value = '';
         	var cmpArray = [targetCmp1];
-
+        	
         	// Act
-			targetHelper.incrementIndices(cmpArray, 0, indexVar, change, undefined);
-
+			targetHelper.incrementIndices(cmpArray, 0, indexVar, change, undefined);			
+			
 			// Assert
-			Assert.Equal(expected, targetIndex1.value);
+			Assert.Equal(expected, targetIndex1.value);			
         }
-
+        
         [Fact]
         function twoIncrement(){
-        	// Arrange
-        	var expected = ['val1Up', 'val2Up'];
+        	// Arrange                	
+        	var expected = ['val1Up', 'val2Up'];        	
         	targetIndex1.value = '';
-        	targetIndex2.value = '';
+        	targetIndex2.value = '';        	
         	var cmpArray = [targetCmp1, targetCmp2];
-
+        	
         	// Act
-			targetHelper.incrementIndices(cmpArray, 0, indexVar, change, undefined);
-
+			targetHelper.incrementIndices(cmpArray, 0, indexVar, change, undefined);			
+			
 			// Assert
 			Assert.Equal(expected[0], targetIndex1.value);
 			Assert.Equal(expected[1], targetIndex2.value);
         }
-
+        
         [Fact]
         function IncrementUsingBodyLen(){
-        	// Arrange
-        	var expected = ['val1Up', 'val2Up'];
+        	// Arrange                	
+        	var expected = ['val1Up', 'val2Up'];        	
         	targetIndex1.value = '';
-        	targetIndex2.value = '';
+        	targetIndex2.value = '';        	
         	var cmpArray = [targetCmp1, targetCmp2];
-
+        	
         	// Act
-			targetHelper.incrementIndices(cmpArray, 0, indexVar, change, 1);
-
+			targetHelper.incrementIndices(cmpArray, 0, indexVar, change, 1);			
+			
 			// Assert
 			Assert.Equal(expected[0], targetIndex1.value);
 			Assert.Equal(expected[1], targetIndex2.value);
         }
-
+        
         [Fact]
         function skipIncrementUsingBodyLen(){
-        	// Arrange
-        	var expected = ['val1Up', ''];
+        	// Arrange                	
+        	var expected = ['val1Up', ''];        	
         	targetIndex1.value = '';
-        	targetIndex2.value = '';
+        	targetIndex2.value = '';        	
         	var cmpArray = [targetCmp1, targetCmp2];
-
+        	
         	// Act
-			targetHelper.incrementIndices(cmpArray, 0, indexVar, change, 2);
-
+			targetHelper.incrementIndices(cmpArray, 0, indexVar, change, 2);			
+			
 			// Assert
 			Assert.Equal(expected[0], targetIndex1.value);
 			Assert.Equal(expected[1], targetIndex2.value);
         }
     }
-
+    
     [Fixture]
-    function getStart(){
-
+    function getStart(){ 
+    	
     	var expected;
     	var value;
     	var actual;
     	var isEmpty;
-
-    	var targetCmp={
-			get:function(att){
+    	
+    	var targetCmp={	
+			get:function(att){  
     			if(att=='v.start') return value;
     		}
-		};
-
-    	var mockContext = Mocks.GetMock(Object.Global(), "$A", {
+		};   
+    	        	
+    	var mockContext = Mocks.GetMock(Object.Global(), "$A", {                                
     		util:{
-        		isEmpty: function(val) {
-					if(val != value) throw new Error("Wrong val used in isEmpty()");
-					return isEmpty;
+        		isEmpty: function(val) { 
+					if(val != value) throw new Error("Wrong val used in isEmpty()"); 
+					return isEmpty; 
 				}
-			}
-        });
-
-    	var mockGetNumber = Mocks.GetMock(targetHelper, "getNumber", function(val){
-    		if(val != value) throw new Error("Wrong val used in getNumber()");
-    		return value;
-    	});
-
+			}	            		            				
+        });	
+    	
+    	var mockGetNumber = Mocks.GetMock(targetHelper, "getNumber", function(val){       
+    		if(val != value) throw new Error("Wrong val used in getNumber()");        		        		      		        		
+    		return value;    		
+    	});	    	
+    	
     	[Fact]
         function testEmpty(){
-        	// Arrange
+        	// Arrange                	
         	expected = 0;
         	value = '';
         	actual = '';
-        	isEmpty = true;
-
+        	isEmpty = true;        	        	
+        	
         	// Act
         	mockContext(function(){
         		actual = targetHelper.getStart(targetCmp);
         	});
-
+			
 			// Assert
-			Assert.Equal(expected, actual);
+			Assert.Equal(expected, actual);			
         }
-
+    	
     	[Fact]
         function testNegativeValue(){
-        	// Arrange
+        	// Arrange                	
         	expected = 0;
         	value = -1;
-        	actual = '';
-        	isEmpty = false;
-
+        	actual = '';        	
+        	isEmpty = false;         		
+        	
         	// Act
         	mockContext(function(){
         		mockGetNumber(function(){
         			actual = targetHelper.getStart(targetCmp);
         		});
         	});
-
+			
 			// Assert
-        	Assert.Equal(expected, actual);
+        	Assert.Equal(expected, actual);			
         }
-
+    	
     	[Fact]
         function testPositiveValue(){
-        	// Arrange
+        	// Arrange                	
         	expected = 1;
         	value = 1;
         	actual = '';
-        	isEmpty = false;
-
+        	isEmpty = false; 
+        	
         	// Act
         	mockContext(function(){
         		mockGetNumber(function(){
         			actual = targetHelper.getStart(targetCmp);
         		});
         	});
-
+			
 			// Assert
-        	Assert.Equal(expected, actual);
+        	Assert.Equal(expected, actual);			
         }
     }
-
+    
     [Fixture]
-    function getEnd(){
-
+    function getEnd(){       	
+    	
     	var expected;
     	var value;
-    	var actual;
+    	var actual;    	
     	var isEmpty;
-
-    	var targetCmp={
-			get:function(att){
+    	
+    	var targetCmp={	
+			get:function(att){  
     			if(att=='v.end') return value;
     			if(att=='v.items.length') return 0;
     		}
-		};
-
-    	var mockContext = Mocks.GetMock(Object.Global(), "$A", {
+		};   
+    	        	
+    	var mockContext = Mocks.GetMock(Object.Global(), "$A", {                                
     		util:{
-        		isEmpty: function(val) {
-					if(val != value) throw new Error("Wrong val used in isEmpty()");
-					return isEmpty;
+        		isEmpty: function(val) { 
+					if(val != value) throw new Error("Wrong val used in isEmpty()"); 
+					return isEmpty; 
 				}
-			}
-        });
-
-    	var mockGetNumber = Mocks.GetMock(targetHelper, "getNumber", function(val){
-    		if(val != value) throw new Error("Wrong val used in getNumber()");
-    		return value;
-    	});
-
+			}	            		            				
+        });	
+    	
+    	var mockGetNumber = Mocks.GetMock(targetHelper, "getNumber", function(val){       
+    		if(val != value) throw new Error("Wrong val used in getNumber()");        		        		      		        		
+    		return value;    		
+    	});	
+    	
     	[Fact]
         function testEmpty(){
-        	// Arrange
+        	// Arrange                	
         	expected = 0;
         	value = '';
-        	actual = '';
+        	actual = ''; 
         	isEmpty = true;
-
+        	
         	// Act
         	mockContext(function(){
         		actual = targetHelper.getEnd(targetCmp);
         	});
-
+			
 			// Assert
-			Assert.Equal(expected, actual);
+			Assert.Equal(expected, actual);			
         }
-
+    	
     	[Fact]
         function testNegativeValue(){
-        	// Arrange
+        	// Arrange                	
         	expected = -1;
         	value = -1;
-        	actual = '';
+        	actual = '';  
         	isEmpty = false;
-
+        	
         	// Act
         	mockContext(function(){
         		mockGetNumber(function(){
         			actual = targetHelper.getEnd(targetCmp);
         		});
         	});
-
+			
 			// Assert
-        	Assert.Equal(expected, actual);
+        	Assert.Equal(expected, actual);			
         }
-
+    	
     	[Fact]
         function testPositiveValue(){
-        	// Arrange
+        	// Arrange                	
         	expected = 0;
         	value = 1;
-        	actual = '';
+        	actual = ''; 
         	isEmpty = false;
-
+        	
         	// Act
         	mockContext(function(){
         		mockGetNumber(function(){
         			actual = targetHelper.getEnd(targetCmp);
         		});
         	});
-
+			
 			// Assert
-        	Assert.Equal(expected, actual);
+        	Assert.Equal(expected, actual);			
         }
     }
-
+    
     [Fixture]
     function getNumber(){
-
-    	var expected;
+    	
+    	var expected;        	
     	var actual;
-    	var isString = false;
+    	var isString = false;    	
     	var targetValue;
-
-    	var mockContext = Mocks.GetMock(Object.Global(), "aura", {
+    	
+    	var mockContext = Mocks.GetMock(Object.Global(), "aura", {                                
     		util:{
-        		isString: function(val) {
+        		isString: function(val) { 
 					if(typeof targetValue.unwrap == 'function'){
 						if(val != targetValue.unwrap()) throw new Error("Wrong val used in isString()1");
 					}
 					else{
 						if(val != targetValue) throw new Error("Wrong val used in isString()2");
 					}
-					return isString;
+					return isString; 
 				}
-			}
-        });
-
+			}	            		            				
+        });	
+    	
     	[Fact]
         function testEmpty(){
-        	// Arrange
-        	expected = '';
-        	actual = '';
-        	targetValue='';
+        	// Arrange                	
+        	expected = '';        	
+        	actual = '';        	
+        	targetValue='';   
         	isString = false;
-
+        	
         	// Act
         	mockContext(function(){
         		actual = targetHelper.getNumber(targetValue);
         	});
-
+			
 			// Assert
-			Assert.Equal(expected, actual);
-        }
-
+			Assert.Equal(expected, actual);			
+        }    	    	
+    	
     	[Fact]
         function testWrongType(){
-        	// Arrange
-        	actual = '';
+        	// Arrange                	        	        	
+        	actual = '';  
         	isString = false;
-
-        	targetValue={
+        	
+        	targetValue={	
     			auraType:''
-    		};
-
+    		};           	        	        	
+        	
         	// Act
         	mockContext(function(){
         		actual = targetHelper.getNumber(targetValue);
         	});
-
+			
 			// Assert
-			Assert.Equal(targetValue, actual);
+			Assert.Equal(targetValue, actual);			
         }
-
+    	
     	[Fact]
         function testString(){
-        	// Arrange
-        	expected = 1;
+        	// Arrange                	
+        	expected = 1;        	
         	actual = '';
-        	isString = true;
-
-        	targetValue={
+        	isString = true;        	
+        	
+        	targetValue={	
     			auraType:'Value',
     			unwrap:function(){
     				return '1';
     			}
-    		};
-
+    		};           	        	        	
+        	
         	// Act
         	mockContext(function(){
         		actual = targetHelper.getNumber(targetValue);
         	});
-
+			
 			// Assert
-			Assert.Equal(expected, actual);
+			Assert.Equal(expected, actual);			
         }
-
+    	
     	[Fact]
         function testNumber(){
-        	// Arrange
-        	expected = 1;
-        	actual ='';
+        	// Arrange                	
+        	expected = 1;        	
+        	actual ='';    
         	isString = false;
-
-        	targetValue={
+        	
+        	targetValue={	
     			auraType:'Value',
     			unwrap:function(){
     				return 1;
     			}
-    		};
-
+    		};   
+        	
         	// Act
         	mockContext(function(){
         		actual = targetHelper.getNumber(targetValue);
         	});
-
+			
 			// Assert
-			Assert.Equal(expected, actual);
+			Assert.Equal(expected, actual);			
         }
     }
-
+    
 }