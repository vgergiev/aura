/*
 * Copyright (C) 2013 salesforce.com, inc.
 *
 * Licensed under the Apache License, Version 2.0 (the "License");
 * you may not use this file except in compliance with the License.
 * You may obtain a copy of the License at
 *
 *         http://www.apache.org/licenses/LICENSE-2.0
 *
 * Unless required by applicable law or agreed to in writing, software
 * distributed under the License is distributed on an "AS IS" BASIS,
 * WITHOUT WARRANTIES OR CONDITIONS OF ANY KIND, either express or implied.
 * See the License for the specific language governing permissions and
 * limitations under the License.
 */
package org.auraframework.impl.util;

import java.io.IOException;
import java.util.Collection;
import java.util.List;
import java.util.Map;
import java.util.Set;

import org.auraframework.def.AttributeDef;
import org.auraframework.def.AttributeDefRef;
import org.auraframework.def.ComponentDef;
import org.auraframework.def.ControllerDef;
import org.auraframework.def.DefDescriptor;
import org.auraframework.def.Definition;
import org.auraframework.def.DependencyDef;
import org.auraframework.def.EventHandlerDef;
import org.auraframework.def.HelperDef;
import org.auraframework.def.InterfaceDef;
import org.auraframework.def.ModelDef;
import org.auraframework.def.ProviderDef;
import org.auraframework.def.RegisterEventDef;
import org.auraframework.def.RendererDef;
import org.auraframework.def.RootDefinition;
import org.auraframework.def.StyleDef;
import org.auraframework.def.ThemeDef;
import org.auraframework.system.Location;
import org.auraframework.system.SubDefDescriptor;
import org.auraframework.throwable.quickfix.QuickFixException;
import org.auraframework.util.json.Json;

public final class TestComponent implements ComponentDef {

    private static final long serialVersionUID = -8566750149469848058L;

    @Override
    public final boolean isExtensible() {
        return false;
    }

    @Override
    public boolean isAbstract() {
        return false;
    }

    @Override
    public boolean isTemplate() {
        return false;
    }

    @Override
    public Collection<EventHandlerDef> getHandlerDefs() throws QuickFixException {
        return null;
    }

    @Override
    public DefDescriptor<ModelDef> getLocalModelDefDescriptor() {
        return null;
    }

    @Override
    public List<DefDescriptor<ModelDef>> getModelDefDescriptors() throws QuickFixException {
        return null;
    }

    @Override
    public List<DefDescriptor<ControllerDef>> getControllerDefDescriptors() throws QuickFixException {
        return null;
    }

    @Override
    public ModelDef getModelDef() throws QuickFixException {
        return null;
    }

    @Override
    public ControllerDef getControllerDef() throws QuickFixException {
        return null;
    }

    @Override
    public DefDescriptor<ComponentDef> getExtendsDescriptor() {
        return null;
    }

    @Override
    public DefDescriptor<RendererDef> getRendererDescriptor() throws QuickFixException {
        return null;
    }

    @Override
    public DefDescriptor<StyleDef> getStyleDescriptor() {
        return null;
    }

    @Override
    public List<AttributeDefRef> getFacets() {
        return null;
    }

    @Override
    public RendererDef getLocalRendererDef() throws QuickFixException {
        return null;
    }

    @Override
    public boolean isLocallyRenderable() throws QuickFixException {
        return false;
    }

    @Override
    public ComponentDef getTemplateDef() throws QuickFixException {
        return null;
    }

    @Override
    public DefDescriptor<ComponentDef> getTemplateDefDescriptor() {
        return null;
    }

    @Override
    public org.auraframework.def.BaseComponentDef.RenderType getRender() {
        return null;
    }

    @Override
    public org.auraframework.def.BaseComponentDef.WhitespaceBehavior getWhitespaceBehavior() {
        return null;
    }

    @Override
    public HelperDef getHelperDef() throws QuickFixException {
        return null;
    }

    @Override
    public Map<DefDescriptor<AttributeDef>, AttributeDef> getDeclaredAttributeDefs() {
        return null;
    }

    @Override
    public Map<DefDescriptor<AttributeDef>, AttributeDef> getAttributeDefs() throws QuickFixException {
        return null;
    }

    @Override
    public AttributeDef getAttributeDef(String name) throws QuickFixException {
        return null;
    }

    @Override
    public Map<String, RegisterEventDef> getRegisterEventDefs() throws QuickFixException {
        return null;
    }

    @Override
    public boolean isInstanceOf(DefDescriptor<? extends RootDefinition> other) throws QuickFixException {
        return false;
    }

    @Override
    public DefDescriptor<ProviderDef> getProviderDescriptor() throws QuickFixException {
        return null;
    }

    @Override
    public ProviderDef getProviderDef() throws QuickFixException {
        return null;
    }

    @Override
    public List<DefDescriptor<?>> getBundle() {
        return null;
    }

    @Override
    public ProviderDef getLocalProviderDef() throws QuickFixException {
        return null;
    }

    @Override
    public void validateDefinition() throws QuickFixException {

    }

    @Override
    public void validateReferences() throws QuickFixException {

    }

    @Override
    public void markValid() {
    }

    @Override
    public boolean isValid() {
        return true;
    }

    @Override
    public void appendDependencies(Set<DefDescriptor<?>> dependencies) throws QuickFixException {
    }

    @Override
    public String getName() {
        return null;
    }

    @Override
    public Location getLocation() {
        return null;
    }

    @Override
    public DefDescriptor<ComponentDef> getDescriptor() {
        return null;
    }

    @Override
    public <D extends Definition> D getSubDefinition(SubDefDescriptor<D, ?> descriptor) {
        return null;
    }

    @Override
    public void retrieveLabels() throws QuickFixException {

    }

    @Override
    public void serialize(Json json) throws IOException {
    }

    @Override
    public org.auraframework.def.RootDefinition.SupportLevel getSupport() {
        return SupportLevel.PROTO;
    }

    @Override
    public String getDescription() {
        return null;
    }

    @Override
    public Set<DefDescriptor<InterfaceDef>> getInterfaces() {
        return null;
    }

    @Override
    public boolean hasLocalDependencies() throws QuickFixException {
        return false;
    }

    @Override
    public List<DependencyDef> getDependencies() {
        return null;
    }

    @Override
    public String getOwnHash() {
        return null;
    }

    @Override
    public Visibility getVisibility() {
        return Visibility.PUBLIC;
    }

    @Override
<<<<<<< HEAD
    public Map<String, DefDescriptor<ThemeDef>> getThemeAliases() {
=======
    public void appendSupers(Set<DefDescriptor<?>> supers) throws QuickFixException {
    }

    @Override
    public StyleDef getStyleDef() throws QuickFixException {
>>>>>>> 9dd7d6db
        return null;
    }
}<|MERGE_RESOLUTION|>--- conflicted
+++ resolved
@@ -280,15 +280,16 @@
     }
 
     @Override
-<<<<<<< HEAD
+    public void appendSupers(Set<DefDescriptor<?>> supers) throws QuickFixException {
+    }
+
+    @Override
+    public StyleDef getStyleDef() throws QuickFixException {
+        return null;
+    }
+
+	@Override
     public Map<String, DefDescriptor<ThemeDef>> getThemeAliases() {
-=======
-    public void appendSupers(Set<DefDescriptor<?>> supers) throws QuickFixException {
-    }
-
-    @Override
-    public StyleDef getStyleDef() throws QuickFixException {
->>>>>>> 9dd7d6db
         return null;
     }
 }