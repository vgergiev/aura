--- conflicted
+++ resolved
@@ -51,128 +51,6 @@
  * 
  * @since 0.0.194
  */
-<<<<<<< HEAD
-public class JavascriptTestSuiteDefHandler extends
-		JavascriptHandler<DefDescriptor<TestSuiteDef>, JavascriptTestSuiteDef> {
-
-	private final Builder builder = new Builder();
-
-	public JavascriptTestSuiteDefHandler(
-			DefDescriptor<TestSuiteDef> descriptor, Source<?> source) {
-		super(descriptor, source);
-		builder.code = source.getContents();
-	}
-
-	private Definition parseMock(
-			DefDescriptor<? extends BaseComponentDef> compDesc,
-			Map<String, Object> map) throws QuickFixException {
-		DefType mockType = DefType.valueOf((String) map.get("type"));
-		switch (mockType) {
-		case MODEL:
-			return new JavascriptMockModelHandler(descriptor, source, compDesc,
-					map).getDefinition();
-		case ACTION:
-			return new JavascriptMockActionHandler(descriptor, source,
-					compDesc, map).getDefinition();
-		case PROVIDER:
-			return new JavascriptMockProviderHandler(descriptor, source,
-					compDesc, map).getDefinition();
-		default:
-			return null;
-		}
-	}
-
-	@SuppressWarnings("unchecked")
-	@Override
-	protected JavascriptTestSuiteDef createDefinition(Map<String, Object> map)
-			throws QuickFixException {
-		builder.setDescriptor(descriptor);
-		builder.setLocation(getLocation());
-		builder.caseDefs = new ArrayList<TestCaseDef>();
-
-		Map<String, Object> defaultAttributes = (Map<String, Object>) map
-				.get("attributes");
-		List<String> browserListForTestSet = (List<String>) (List<?>) map
-				.get("browsers");
-		for (Entry<String, Object> entry : map.entrySet()) {
-			String key = entry.getKey();
-			if (key.startsWith("test")) {
-				Map<String, Object> value = (Map<String, Object>) entry
-						.getValue();
-				Object t = value.get("test");
-				if (!(t instanceof JsFunction)) {
-					if (t instanceof List) {
-						List<Object> functions = (List<Object>) t;
-						for (Object i : functions) {
-							if (!(i instanceof JsFunction)) {
-								throw new AuraRuntimeException(
-										key
-												+ " 'test' must be a function or an array of functions");
-							}
-						}
-					} else {
-						throw new AuraRuntimeException(
-								key
-										+ " 'test' must be a function or an array of functions");
-					}
-				}
-
-				Map<String, Object> attributes = (Map<String, Object>) value
-						.get("attributes");
-
-				List<String> labelsList = (List<String>) (List<?>) value
-						.get("testLabels");
-				Set<String> labels = labelsList == null ? Collections.EMPTY_SET
-						: Sets.newHashSet(labelsList);
-
-				List<String> browserListForTestCase = (List<String>) (List<?>) value
-						.get("browsers");
-				Set<String> browsers = browserListForTestCase == null ? (browserListForTestSet == null ? Collections.EMPTY_SET
-						: Sets.newHashSet(browserListForTestSet))
-						: Sets.newHashSet(browserListForTestCase);
-				
-				List<String> exceptionsAllowedDuringInitList = (List<String>) (List<?>) value
-						.get("exceptionsAllowedDuringInit");
-				Set<String> exceptionsAllowedDuringInit = exceptionsAllowedDuringInitList == null ? Collections.EMPTY_SET
-						: Sets.newHashSet(exceptionsAllowedDuringInitList);
-				
-				DefDescriptor<? extends BaseComponentDef> compDesc = DefDescriptorImpl
-						.getAssociateDescriptor(descriptor, ComponentDef.class,
-								DefDescriptor.MARKUP_PREFIX);
-				if (compDesc == null || !compDesc.exists()) {
-					compDesc = DefDescriptorImpl.getAssociateDescriptor(
-							descriptor, ApplicationDef.class,
-							DefDescriptor.MARKUP_PREFIX);
-				}
-				DefType defType = compDesc.getDefType();
-
-				Set<Definition> mocks = Sets.newHashSet();
-				List<Object> jsList = (List<Object>) value.get("mocks");
-				if (jsList != null && !jsList.isEmpty()) {
-					for (Object jsItem : jsList) {
-						Definition mockDef = parseMock(compDesc,
-								(Map<String, Object>) jsItem);
-						if (mockDef != null) {
-							mocks.add(mockDef);
-						}
-					}
-				}
-
-				builder.caseDefs.add(new JavascriptTestCaseDef(descriptor, key,
-						null, attributes != null ? attributes
-								: defaultAttributes, defType, labels, browsers,
-						mocks, exceptionsAllowedDuringInit));
-			}
-		}
-
-		return builder.build();
-	}
-
-	@Override
-	public void addExpressionReferences(Set<PropertyReference> propRefs) {
-		// ignore these
-	}
-=======
 public class JavascriptTestSuiteDefHandler extends JavascriptHandler<TestSuiteDef, TestSuiteDef> {
 
     private final Builder builder = new Builder();
@@ -239,6 +117,12 @@
                 Set<String> browsers = browserListForTestCase == null ? (browserListForTestSet == null ? Collections.EMPTY_SET
                         : Sets.newHashSet(browserListForTestSet))
                         : Sets.newHashSet(browserListForTestCase);
+                
+                List<String> exceptionsAllowedDuringInitList = (List<String>) (List<?>) value
+						.get("exceptionsAllowedDuringInit");
+				Set<String> exceptionsAllowedDuringInit = exceptionsAllowedDuringInitList == null ? Collections.EMPTY_SET
+						: Sets.newHashSet(exceptionsAllowedDuringInitList);
+				
                 DefDescriptor<? extends BaseComponentDef> compDesc = DefDescriptorImpl
                         .getAssociateDescriptor(descriptor, ComponentDef.class,
                                 DefDescriptor.MARKUP_PREFIX);
@@ -264,7 +148,7 @@
                 builder.caseDefs.add(new JavascriptTestCaseDef(descriptor, key,
                         null, attributes != null ? attributes
                                 : defaultAttributes, defType, labels, browsers,
-                        mocks));
+                        mocks, exceptionsAllowedDuringInit));
             }
         }
 
@@ -275,5 +159,4 @@
     public void addExpressionReferences(Set<PropertyReference> propRefs) {
         // ignore these
     }
->>>>>>> cb7abd4b
 }