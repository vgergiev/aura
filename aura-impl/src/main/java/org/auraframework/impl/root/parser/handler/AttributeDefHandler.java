/*
 * Copyright (C) 2013 salesforce.com, inc.
 *
 * Licensed under the Apache License, Version 2.0 (the "License");
 * you may not use this file except in compliance with the License.
 * You may obtain a copy of the License at
 *
 *         http://www.apache.org/licenses/LICENSE-2.0
 *
 * Unless required by applicable law or agreed to in writing, software
 * distributed under the License is distributed on an "AS IS" BASIS,
 * WITHOUT WARRANTIES OR CONDITIONS OF ANY KIND, either express or implied.
 * See the License for the specific language governing permissions and
 * limitations under the License.
 */
package org.auraframework.impl.root.parser.handler;

import java.util.List;
import java.util.Set;

import javax.xml.stream.XMLStreamException;
import javax.xml.stream.XMLStreamReader;

import org.auraframework.def.AttributeDef;
import org.auraframework.def.ComponentDefRef;
import org.auraframework.def.RootDefinition;
import org.auraframework.def.TypeDef;
import org.auraframework.impl.root.AttributeDefImpl;
import org.auraframework.impl.root.AttributeDefRefImpl;
import org.auraframework.impl.system.DefDescriptorImpl;
import org.auraframework.impl.util.TextTokenizer;
import org.auraframework.system.Source;
import org.auraframework.throwable.quickfix.QuickFixException;

import com.google.common.collect.ImmutableSet;
import com.google.common.collect.Lists;

/**
 */
public class AttributeDefHandler<P extends RootDefinition> extends ParentedTagHandler<AttributeDefImpl, P> {

    /**
     * The tag that this Handler handles
     */
    public static final String TAG = "aura:attribute";

<<<<<<< HEAD
    protected static final String ATTRIBUTE_DEFAULT = "default";
    protected static final String ATTRIBUTE_REQUIRED = "required";
    protected static final String ATTRIBUTE_TYPE = "type";
    protected static final String ATTRIBUTE_NAME = "name";
    protected static final String ATTRIBUTE_DESCRIPTION = "description";
    protected static final String ATTRIBUTE_SERIALIZE_TO = "serializeTo";
    protected static final String ATTRIBUTE_VISIBILITY = "visibility";
=======
    private static final String ATTRIBUTE_DEFAULT = "default";
    private static final String ATTRIBUTE_REQUIRED = "required";
    private static final String ATTRIBUTE_TYPE = "type";
    private static final String ATTRIBUTE_NAME = "name";
    private static final String ATTRIBUTE_DESCRIPTION = "description";
    private static final String ATTRIBUTE_SERIALIZE_TO = "serializeTo";
    private static final String ATTRIBUTE_VISIBILITY = "visibility";
>>>>>>> 2f73887b

    private final static Set<String> ALLOWED_ATTRIBUTES = ImmutableSet.of(ATTRIBUTE_DEFAULT, ATTRIBUTE_REQUIRED,
            ATTRIBUTE_TYPE, ATTRIBUTE_NAME, ATTRIBUTE_DESCRIPTION, ATTRIBUTE_SERIALIZE_TO, ATTRIBUTE_VISIBILITY);

    private final AttributeDefImpl.Builder builder = new AttributeDefImpl.Builder();
    private final List<ComponentDefRef> body = Lists.newArrayList();
    private String defaultValue = null;

    /**
     * For writing
     */
    public AttributeDefHandler() {
    }

    /**
<<<<<<< HEAD
     * @param xmlReader The XMLStreamReader that the handler should read from. It expected to be queued up the
=======
     * @param xmlReader The XMLStreamReader that the handler should read from. It is expected to be queued up to the
>>>>>>> 2f73887b
     *            appropriate position before getElement() is invoked.
     */
    public AttributeDefHandler(RootTagHandler<P> parentHandler, XMLStreamReader xmlReader, Source<?> source) {
        super(parentHandler, xmlReader, source);
    }

    @Override
    public Set<String> getAllowedAttributes() {
        return ALLOWED_ATTRIBUTES;
    }

    @Override
    protected void readAttributes() {
        String name = getAttributeValue(ATTRIBUTE_NAME);

        builder.setParentDescriptor(getParentHandler().getDefDescriptor());
        builder.setDescriptor(DefDescriptorImpl.getInstance(name, AttributeDef.class));
        builder.setLocation(getLocation());
        builder.setRequired(getBooleanAttributeValue(ATTRIBUTE_REQUIRED));
        builder.setDescription(getAttributeValue(ATTRIBUTE_DESCRIPTION));

        String type = getAttributeValue(ATTRIBUTE_TYPE);
        if (type == null) {
            type = "String"; // default to string
        }
        builder.setTypeDefDescriptor(DefDescriptorImpl.getInstance(type, TypeDef.class));

        String serializeTo = getAttributeValue(ATTRIBUTE_SERIALIZE_TO);
        if (serializeTo != null) {
            try {
                builder.setSerializeTo(AttributeDef.SerializeToType.valueOf(serializeTo.trim().toUpperCase()));
            } catch (IllegalArgumentException iae) {
                builder.setSerializeTo(AttributeDef.SerializeToType.INVALID);
            }
        }
        defaultValue = getAttributeValue(ATTRIBUTE_DEFAULT);
        String visibility = getAttributeValue(ATTRIBUTE_VISIBILITY);
        if (visibility != null) {
            try {
<<<<<<< HEAD
                builder.setVisibility(AttributeDef.Visibility.valueOf(visibility.toUpperCase()));
=======
                builder.setVisibility(AttributeDef.Visibility.valueOf(visibility.trim().toUpperCase()));
>>>>>>> 2f73887b
            } catch (IllegalArgumentException iae) {
                builder.setVisibility(AttributeDef.Visibility.INVALID);
            }
        }
        else {
            builder.setVisibility(AttributeDef.Visibility.PUBLIC);
        }

    }

    @Override
    protected AttributeDefImpl createDefinition() throws QuickFixException {

        Object defaultObj = null;
        if (defaultValue != null) { // even it is an empty string or whitespace,
            // we should still set it in order to
            // distinguish from the case the default
            // value is not set at all.
            TextTokenizer tt = TextTokenizer.tokenize(defaultValue, getLocation());
            defaultObj = tt.asValue(getParentHandler());
        } else if (!body.isEmpty()) {
            defaultObj = body;
        }

        if (defaultObj != null) {
            AttributeDefRefImpl.Builder atBuilder = new AttributeDefRefImpl.Builder();
            atBuilder.setDescriptor(builder.getDescriptor());
            atBuilder.setLocation(builder.getLocation());
            atBuilder.setValue(defaultObj);
            builder.setDefaultValue(atBuilder.build());
        }

        return builder.build();
    }

    @Override
    public String getHandledTag() {
        return TAG;
    }

    @Override
    protected void handleChildTag() throws XMLStreamException, QuickFixException {
        body.add(getDefRefHandler(getParentHandler()).getElement());
    }

    @Override
    protected void handleChildText() throws XMLStreamException, QuickFixException {
        body.addAll(tokenizeChildText());
    }

    @Override
    public void writeElement(AttributeDefImpl def, Appendable out) {
    }
}<|MERGE_RESOLUTION|>--- conflicted
+++ resolved
@@ -44,15 +44,6 @@
      */
     public static final String TAG = "aura:attribute";
 
-<<<<<<< HEAD
-    protected static final String ATTRIBUTE_DEFAULT = "default";
-    protected static final String ATTRIBUTE_REQUIRED = "required";
-    protected static final String ATTRIBUTE_TYPE = "type";
-    protected static final String ATTRIBUTE_NAME = "name";
-    protected static final String ATTRIBUTE_DESCRIPTION = "description";
-    protected static final String ATTRIBUTE_SERIALIZE_TO = "serializeTo";
-    protected static final String ATTRIBUTE_VISIBILITY = "visibility";
-=======
     private static final String ATTRIBUTE_DEFAULT = "default";
     private static final String ATTRIBUTE_REQUIRED = "required";
     private static final String ATTRIBUTE_TYPE = "type";
@@ -60,7 +51,6 @@
     private static final String ATTRIBUTE_DESCRIPTION = "description";
     private static final String ATTRIBUTE_SERIALIZE_TO = "serializeTo";
     private static final String ATTRIBUTE_VISIBILITY = "visibility";
->>>>>>> 2f73887b
 
     private final static Set<String> ALLOWED_ATTRIBUTES = ImmutableSet.of(ATTRIBUTE_DEFAULT, ATTRIBUTE_REQUIRED,
             ATTRIBUTE_TYPE, ATTRIBUTE_NAME, ATTRIBUTE_DESCRIPTION, ATTRIBUTE_SERIALIZE_TO, ATTRIBUTE_VISIBILITY);
@@ -76,11 +66,7 @@
     }
 
     /**
-<<<<<<< HEAD
-     * @param xmlReader The XMLStreamReader that the handler should read from. It expected to be queued up the
-=======
      * @param xmlReader The XMLStreamReader that the handler should read from. It is expected to be queued up to the
->>>>>>> 2f73887b
      *            appropriate position before getElement() is invoked.
      */
     public AttributeDefHandler(RootTagHandler<P> parentHandler, XMLStreamReader xmlReader, Source<?> source) {
@@ -120,11 +106,7 @@
         String visibility = getAttributeValue(ATTRIBUTE_VISIBILITY);
         if (visibility != null) {
             try {
-<<<<<<< HEAD
-                builder.setVisibility(AttributeDef.Visibility.valueOf(visibility.toUpperCase()));
-=======
                 builder.setVisibility(AttributeDef.Visibility.valueOf(visibility.trim().toUpperCase()));
->>>>>>> 2f73887b
             } catch (IllegalArgumentException iae) {
                 builder.setVisibility(AttributeDef.Visibility.INVALID);
             }
