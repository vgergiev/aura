--- conflicted
+++ resolved
@@ -182,7 +182,6 @@
         if (modelName != null) {
             builder.modelDefDescriptor = DefDescriptorImpl.getInstance(modelName, ModelDef.class);
         } else {
-<<<<<<< HEAD
             String jsModelName = String.format("js://%s.%s", defDescriptor.getNamespace(), defDescriptor.getName());
             DefDescriptor<ModelDef> jsDescriptor = DefDescriptorImpl.getInstance(jsModelName, ModelDef.class);
             if (jsDescriptor.exists()) {
@@ -194,13 +193,6 @@
                 if (apexDescriptor.exists()) {
                     builder.modelDefDescriptor = apexDescriptor;
                 }
-=======
-            String apexModelName = String.format("apex://%s.%sModel", defDescriptor.getNamespace(),
-                    AuraTextUtil.initCap(defDescriptor.getName()));
-            DefDescriptor<ModelDef> apexDescriptor = DefDescriptorImpl.getInstance(apexModelName, ModelDef.class);
-            if (apexDescriptor.exists()) {
-                builder.modelDefDescriptor = apexDescriptor;
->>>>>>> cd3c142c
             }
         }
 
