--- conflicted
+++ resolved
@@ -26,10 +26,7 @@
 
 import org.auraframework.Aura;
 import org.auraframework.css.parser.ThemeValueProvider;
-<<<<<<< HEAD
-=======
 import org.auraframework.builder.ThemeDefBuilder;
->>>>>>> 7605a650
 import org.auraframework.def.AttributeDef;
 import org.auraframework.def.AttributeDefRef;
 import org.auraframework.def.DefDescriptor;
@@ -355,11 +352,7 @@
                 expressionRefs = Sets.newHashSet();
             }
             expressionRefs.addAll(refs);
-<<<<<<< HEAD
-		}
-=======
-        }
->>>>>>> 7605a650
+        }
 
         @Override
         public ThemeDefImpl build() {
