--- conflicted
+++ resolved
@@ -28,11 +28,7 @@
 import org.auraframework.def.DefDescriptor;
 import org.auraframework.def.NamespaceDef;
 import org.auraframework.def.StyleDef;
-<<<<<<< HEAD
-import org.auraframework.http.AuraResourceServlet;
 import org.auraframework.impl.css.parser.ThemeValueProviderImpl;
-=======
->>>>>>> 59edad5b
 import org.auraframework.impl.system.DefinitionImpl;
 import org.auraframework.instance.Component;
 import org.auraframework.system.AuraContext;
@@ -50,10 +46,7 @@
 public class StyleDefImpl extends DefinitionImpl<StyleDef> implements StyleDef {
 
     private static final long serialVersionUID = 7140896215068458158L;
-<<<<<<< HEAD
     private static final ThemeValueProvider themeProvider = new ThemeValueProviderImpl();
-=======
->>>>>>> 59edad5b
 
     private final String className;
     private final List<ComponentDefRef> components;
@@ -62,14 +55,6 @@
     protected StyleDefImpl(Builder builder) {
         super(builder);
         this.className = builder.className;
-<<<<<<< HEAD
-
-        if (builder.imageURLs == null) {
-            this.imageURLs = Collections.emptySet();
-        } else {
-            this.imageURLs = builder.imageURLs;
-        }
-        this.validImageURLs = validateImageURLs(builder.imageURLs);
 
         if (builder.components == null) {
             this.components = ImmutableList.of();
@@ -82,9 +67,6 @@
         } else {
             this.themeReferences = builder.themeReferences;
         }
-=======
-        this.components = builder.components;
->>>>>>> 59edad5b
     }
 
     @Override
