/*
 * Copyright (C) 2013 salesforce.com, inc.
 *
 * Licensed under the Apache License, Version 2.0 (the "License");
 * you may not use this file except in compliance with the License.
 * You may obtain a copy of the License at
 *
 *         http://www.apache.org/licenses/LICENSE-2.0
 *
 * Unless required by applicable law or agreed to in writing, software
 * distributed under the License is distributed on an "AS IS" BASIS,
 * WITHOUT WARRANTIES OR CONDITIONS OF ANY KIND, either express or implied.
 * See the License for the specific language governing permissions and
 * limitations under the License.
 */
package org.auraframework.impl.css.parser;

import java.nio.charset.Charset;
import java.util.List;
import java.util.Set;
import java.util.Stack;
import java.util.regex.Pattern;

import org.auraframework.Aura;
import org.auraframework.builder.ComponentDefRefBuilder;
import org.auraframework.css.parser.ThemeValueProvider;
import org.auraframework.def.ComponentDefRef;
import org.auraframework.def.StyleDef;
import org.auraframework.def.ThemeDef;
import org.auraframework.expression.Expression;
import org.auraframework.impl.AuraImpl;
import org.auraframework.impl.root.component.ComponentDefRefImpl;
import org.auraframework.system.AuraContext;
import org.auraframework.system.AuraContext.Access;
import org.auraframework.system.AuraContext.Format;
import org.auraframework.system.AuraContext.Mode;
import org.auraframework.system.Client;
import org.auraframework.system.Location;
import org.auraframework.throwable.AuraException;
import org.auraframework.throwable.AuraRuntimeException;
import org.auraframework.throwable.quickfix.AuraValidationException;
import org.auraframework.throwable.quickfix.DefinitionNotFoundException;
import org.auraframework.throwable.quickfix.QuickFixException;
import org.auraframework.throwable.quickfix.StyleParserException;

import com.google.common.collect.ImmutableList;
import com.google.common.collect.Lists;
import com.phloc.css.ECSSVersion;
import com.phloc.css.ICSSWriterSettings;
import com.phloc.css.decl.CSSDeclaration;
import com.phloc.css.decl.CSSExpression;
import com.phloc.css.decl.CSSFontFaceRule;
import com.phloc.css.decl.CSSKeyframesBlock;
import com.phloc.css.decl.CSSKeyframesRule;
import com.phloc.css.decl.CSSMediaExpression;
import com.phloc.css.decl.CSSMediaQuery;
import com.phloc.css.decl.CSSMediaRule;
import com.phloc.css.decl.CSSPageRule;
import com.phloc.css.decl.CSSSelector;
import com.phloc.css.decl.CSSStyleRule;
import com.phloc.css.decl.CSSSupportsRule;
import com.phloc.css.decl.CSSViewportRule;
import com.phloc.css.decl.CascadingStyleSheet;
import com.phloc.css.decl.visit.CSSVisitor;
import com.phloc.css.decl.visit.DefaultCSSVisitor;
import com.phloc.css.handler.ICSSParseExceptionHandler;
import com.phloc.css.parser.ParseException;
import com.phloc.css.reader.CSSReader;
import com.phloc.css.writer.CSSWriterSettings;

/**
 * Not thread safe.
 */
public class CSSParser extends DefaultCSSVisitor {

    public static final String ISSUE_MESSAGE = "Issue(s) found by Parser:";

    private static final String CONDITIONAL_IF = "aura-if";
    private static final String CONDITIONAL_ELSEIF = "aura-elseif";
    private static final String CONDITIONAL_ELSE = "aura-else";
    private static final Pattern IF_PATTERN = Pattern.compile("@if[\\s\\(]+([^{\\s\\)]*)[\\s\\)\\{]*");
    private static final String IF_REPLACEMENT = "@media (" + CONDITIONAL_IF + ":$1){";
    private static final Pattern ELSEIF_PATTERN = Pattern.compile("@elseif[\\s\\(]+([^{\\s\\)]*)[\\s\\)\\{]*");
    private static final String ELSEIF_REPLACEMENT = "@media (" + CONDITIONAL_ELSEIF + ":$1){";
    private static final Pattern ELSE_PATTERN = Pattern.compile("@else[\\s\\{]*");
    private static final String ELSE_REPLACEMENT = "@media (" + CONDITIONAL_ELSE + "){";
<<<<<<< HEAD
=======
    private static final Set<String> CUSTOM_FEATURES = ImmutableSet.of(CONDITIONAL_IF, CONDITIONAL_ELSEIF,
            CONDITIONAL_ELSE);
>>>>>>> 2b15391f

    private final String contents;
    private final String filename;
    private final String componentClass;
    private final Set<String> allowedConditions;
    private final StringBuffer sb = new StringBuffer();
    private final List<Exception> errors = Lists.newArrayList();
    private final List<ComponentDefRef> components = Lists.newArrayList();
    private final List<ComponentDefRef> componentsBuffer = Lists.newArrayList();
    private final ICSSParseExceptionHandler errorHandler = new ErrorHandler();
    private final Stack<ComponentDefRefImpl.Builder> conditionalBuilder = new Stack<ComponentDefRefImpl.Builder>();
    private final ICSSWriterSettings writerSettings = new CSSWriterSettings(ECSSVersion.CSS30).setOptimizedOutput(!Aura
            .getContextService().getCurrentContext().getMode().isDevMode());

    private final List<Rework<CSSSelector>> selectorRework;
    private final List<Rework<CSSDeclaration>> declarationRework;
    private final List<DynamicRework<CSSDeclaration>> dynDeclarationRework;

    private final ReworkThemeFunction themeFunction;

    /**
<<<<<<< HEAD
     * @param namespace Namespace of the {@link StyleDef} being parsed.
     * @param name Name of the {@link StyleDef} being parsed.
     * @param validateNamespace Whether to validate that the CSS is properly scoped with the correct classnames.
     * @param contents the actual css
     */
    public CSSParser(String namespace, String name, boolean validateNamespace,
            String componentClass, String contents, Set<String> allowedConditions, String filename) {
=======
     * @param namespace
     * @param contents the actual css
     */
    public CSSParser(String namespace, boolean validateNamespace, String componentClass, String contents,
            Set<String> allowedConditions, String filename) {
>>>>>>> 2b15391f
        this.filename = filename;
        this.componentClass = componentClass;
        this.contents = preProcess(contents);
        this.allowedConditions = allowedConditions;
<<<<<<< HEAD

        this.themeFunction = new ReworkThemeFunction(namespace, name, filename);
=======
        this.themeFunction = new ReworkThemeFunction(filename);
>>>>>>> 2b15391f

        this.selectorRework = ImmutableList.<Rework<CSSSelector>> of(
                new ReworkClassName(componentClass, validateNamespace));

        this.declarationRework = ImmutableList.of(
                new ReworkNamespaceConstants(namespace),
                new ReworkImageUrls());

        this.dynDeclarationRework = ImmutableList.<DynamicRework<CSSDeclaration>> of(
                themeFunction);
    }

    /**
     * Not thread safe. Call only once.
     * 
     * @see #results()
     */
    public List<ComponentDefRef> parse() throws QuickFixException {
        CascadingStyleSheet css = CSSReader.readFromString(contents, Charset.forName("utf-8"), ECSSVersion.CSS30,
                errorHandler);

        if (css != null) {
            CSSVisitor.visitCSS(css, this);
            flush();
        }

        if (errors.size() > 0) {
            throw new StyleParserException(formatErrors(), null);
        }

        return components;
    }

    /**
     * Get all references to {@link ThemeDef}s within the parsed CSS. Not useful unless {@link #parse()} has already
     * been called. The references are still in the raw format... the actual descriptors can be parsed using
     * {@link ThemeValueProvider}.
     */
    public Set<String> getThemeReferences() {
        return themeFunction.getAllReferences();
    }

    private String formatErrors() {
        StringBuilder sb = new StringBuilder(ISSUE_MESSAGE);
        sb.append(" (").append(filename).append(" \n");
        for (Exception error : errors) {
            sb.append('\t');
            sb.append(error.getMessage());
            if (error instanceof AuraException) {
                Location l = ((AuraException) error).getLocation();
                sb.append(" (line ");
                sb.append(l.getLine());
                sb.append(", col ");
                sb.append(l.getColumn());
                sb.append(')');
            }
            sb.append('\n');
        }
        return sb.toString();
    }

    private String preProcess(String contents) {
        contents = IF_PATTERN.matcher(contents).replaceAll(IF_REPLACEMENT);
        contents = ELSEIF_PATTERN.matcher(contents).replaceAll(ELSEIF_REPLACEMENT);
        contents = ELSE_PATTERN.matcher(contents).replaceAll(ELSE_REPLACEMENT);
        return contents;
    }

    @Override
    public void onBeginStyleRule(CSSStyleRule rule) {
        // perform static selector rework, then append selector content
        List<CSSSelector> reworkedSelectors = reworkSelectors(rule);
        for (int i = 0; i < reworkedSelectors.size(); i++) {
            if (i != 0) {
                addText(",");
            }
            addOrBuffer(reworkedSelectors.get(i));
        }

        // add opening declaration bracket
        addText("{");

        // perform static declaration rework, then append declaration content
        List<CSSDeclaration> reworkedDeclarations = reworkDeclarations(rule);
        for (int i = 0; i < reworkedDeclarations.size(); i++) {
            if (i != 0) {
                addText(";");
            }
            addOrBuffer(reworkedDeclarations.get(i));
        }

        // add closing declaration bracket
        addText("}");
    }

    /**
     * Performs all registered selector {@link Rework} operations on the selectors in the given rule.
     * 
     * Note that this does not fully update the original rule's selectors list! If an existing selector is changed this
     * will be reflected properly, however any selectors that are added or removed will not be reflected in the original
     * rule. This can be easily done if needed, but since we are handling the print ourselves there is currently no need
     * to perform this extra step.
     * 
     * @param rule The rule containing the selectors to rework.
     * @return All reworked selectors. Note that some of the original selectors may have been removed or new ones added.
     */
    private List<CSSSelector> reworkSelectors(CSSStyleRule rule) {
        List<CSSSelector> selectors = Lists.newArrayList(rule.getAllSelectors());

        for (Rework<CSSSelector> rework : selectorRework) {
            List<CSSSelector> reworkedSelectors = Lists.newArrayList();
            for (CSSSelector selector : selectors) {
                rework.perform(selector, reworkedSelectors, errors);
            }
            selectors = reworkedSelectors;
        }

        return selectors;
    }

    /**
     * Performs all registered declaration {@link Rework} operations on the declarations in the given rule.
     * 
     * Note that this does not fully update the original rule's declaration list! If an existing declaration is changed
     * this will be reflected properly, however any selectors that are added or removed will not be reflected in the
     * original rule. This can be easily done if needed, but since we are handing the print ourselves there is currently
     * no need to perform this extra step.
     * 
     * @param rule The rule containing the declarations to rework.
     * @return All reworked declarations. Note that some of the original declarations may have been removed or new ones
     *         added.
     */
    private List<CSSDeclaration> reworkDeclarations(CSSStyleRule rule) {
        List<CSSDeclaration> declarations = Lists.newArrayList(rule.getAllDeclarations());

        for (Rework<CSSDeclaration> rework : declarationRework) {
            List<CSSDeclaration> reworkedDeclarations = Lists.newArrayList();
            for (CSSDeclaration declaration : declarations) {
                rework.perform(declaration, reworkedDeclarations, errors);
            }
            declarations = reworkedDeclarations;
        }

        return declarations;
    }

    /**
     * Adds the selector contents to the output.
     * 
     * If we ever need to we can handle dynamic selector rework here, similar to {@link #addOrBuffer(CSSDeclaration)} .
     * 
     * @param selector Add the content from this selector.
     */
    private void addOrBuffer(CSSSelector selector) {
        addText(selector.getAsCSSString(writerSettings, 0));
    }

    /**
     * Adds the declaration content to the output.
     * 
     * If this declaration is a match for registered {@link DynamicRework} we will add all previous text content in the
     * string buffer (see {@link #addText(String)}) to the components buffer as a text component, then add the
     * {@link DynamicRework}'s {@link ComponentDefRef} to the components buffer as well.
     * 
     * @param declaration Add the content from this declaration.
     */
    private void addOrBuffer(CSSDeclaration declaration) {
        ComponentDefRef cmp = getComponentReplacement(declaration);
        if (cmp != null) {
            bufferTextCDR();
            componentsBuffer.add(cmp);
        } else {
            addText(declaration.getAsCSSString(writerSettings, 0));
        }
    }

    /**
     * Checks all registered declaration {@link DynamicRework} for a match with the given declaration. The first
     * {@link DynamicRework} to match will have it's {@link ComponentDefRef} returned (thus rework order may be
     * important).
     * 
     * @param declaration Perform rework on this declaration.
     * @return The {@link ComponentDefRef} for the rework, or null if no registered {@link DynamicRework} matches.
     */
    private ComponentDefRef getComponentReplacement(CSSDeclaration declaration) {
        for (DynamicRework<CSSDeclaration> rework : dynDeclarationRework) {
            ComponentDefRef cmp = rework.perform(declaration, errors);
            if (cmp != null) {
                return cmp;
            }
        }

        return null;
    }

    /**
     * Adds some text to the string buffer.
     * 
     * @param code The text to add.
     */
    private void addText(String code) {
        sb.append(code);
    }

    /**
     * Adds all text in the string buffer as a text component.
     */
    private void addTextCDR() {
        if (sb.length() > 0) {
            components.add(createTextCDR());
        }
    }

    /**
     * Adds all text in the string buffer as a text component to the buffered components list.
     */
    private void bufferTextCDR() {
        if (sb.length() > 0) {
            componentsBuffer.add(createTextCDR());
        }
    }

    /**
     * Creates a text component with the contents from the string buffer. The buffer is then reset.
     */
    private ComponentDefRef createTextCDR() {
        ComponentDefRefImpl.Builder builder = new ComponentDefRefImpl.Builder();
        builder.setDescriptor("aura:text");
        builder.setAttribute("value", sb.toString());
        sb.setLength(0);
        return builder.build();
    }

    /**
     * Appends components in the components buffer to the components list, then appends any text in the string buffer as
     * a text component to the components list.
     */
    private void flush() {
        components.addAll(componentsBuffer);
        componentsBuffer.clear();
        addTextCDR();
    }

    private String validateConditional(CSSMediaExpression exp) {
        CSSExpression val = exp.getValue();
        if (val != null) {
            String value = val.getAsCSSString(writerSettings, 0).toUpperCase();
            if (!allowedConditions.contains(value)) {
                throw new AuraRuntimeException("Unknown browser: [" + value + "]. The allowed conditionals are: "
                        + allowedConditions);
            }
            return value;
        }
        return null;
    }
<<<<<<< HEAD

    @Override
    public void onBeginFontFaceRule(CSSFontFaceRule rule) {
        addText(rule.getAsCSSString(writerSettings, 0));
    }

    @Override
    public void onBeginKeyframesBlock(CSSKeyframesBlock rule) {
=======

    @Override
    public void onBeginFontFaceRule(CSSFontFaceRule rule) {
>>>>>>> 2b15391f
        addText(rule.getAsCSSString(writerSettings, 0));
    }

    @Override
<<<<<<< HEAD
    public void onBeginKeyframesRule(CSSKeyframesRule rule) {
=======
    public void onBeginKeyframesBlock(CSSKeyframesBlock rule) {
>>>>>>> 2b15391f
        addText(rule.getAsCSSString(writerSettings, 0));
    }

    @Override
<<<<<<< HEAD
    public void onBeginPageRule(CSSPageRule rule) {
        addText(rule.getAsCSSString(writerSettings, 0));
    }

    @Override
    public void onBeginSupportsRule(CSSSupportsRule rule) {
        addText(rule.getAsCSSString(writerSettings, 0));
    }

    @Override
    public void onBeginViewportRule(CSSViewportRule rule) {
        addText(rule.getAsCSSString(writerSettings, 0));
    }

    @Override
    public void onBeginMediaRule(CSSMediaRule rule) {
        for (int i = 0; i < rule.getMediaQueryCount(); i++) {
            CSSMediaQuery query = rule.getMediaQueryAtIndex(i);

            for (int j = 0; j < query.getMediaExpressionCount(); j++) {
                CSSMediaExpression exp = query.getMediaExpression(j);

                String feature = exp.getFeature();
                String value = validateConditional(exp);
                Expression expression = null;
                if (value != null) {
                    Location l = new Location(componentClass, exp.getSourceLocation().getFirstTokenBeginLineNumber(),
                            exp.getSourceLocation().getFirstTokenBeginColumnNumber(), -1);
                    try {
                        expression = AuraImpl.getExpressionAdapter().buildExpression("$Browser.is" + value, l);
                    } catch (AuraValidationException e) {
                        throw new AuraRuntimeException(e, l);
                    }
                }

                if (feature.equalsIgnoreCase(CONDITIONAL_IF)) {
                    flush();
                    ComponentDefRefImpl.Builder builder = new ComponentDefRefImpl.Builder();
                    conditionalBuilder.push(builder);

                    builder.setAttribute("isTrue", expression);
                    builder.setDescriptor("aura:if");
                } else if (feature.equalsIgnoreCase(CONDITIONAL_ELSEIF)) {
                    flush();
                    ComponentDefRefImpl.Builder builder = new ComponentDefRefImpl.Builder();
                    conditionalBuilder.push(builder);
                    builder.setAttribute("isTrue", expression);
                    builder.setDescriptor("aura:if");
                } else if (feature.equalsIgnoreCase(CONDITIONAL_ELSE)) {
                    flush();
                    ComponentDefRefImpl.Builder builder = new ComponentDefRefImpl.Builder();
                    conditionalBuilder.push(builder);
                    builder.setAttribute("isTrue", true);
                    builder.setDescriptor("aura:if");
                } else {
                    addText(rule.getAsCSSString(writerSettings, 0));
                }
            }
=======
    public void onBeginKeyframesRule(CSSKeyframesRule rule) {
        addText(rule.getAsCSSString(writerSettings, 0));
    }

    @Override
    public void onBeginPageRule(CSSPageRule rule) {
        addText(rule.getAsCSSString(writerSettings, 0));
    }

    @Override
    public void onBeginSupportsRule(CSSSupportsRule rule) {
        addText(rule.getAsCSSString(writerSettings, 0));
    }

    @Override
    public void onBeginViewportRule(CSSViewportRule rule) {
        addText(rule.getAsCSSString(writerSettings, 0));
    }

    /**
     * We distinguish between regular media queries and our "fake" media queries used for conditionals. Anything with
     * not exactly one query and one expression is treated like a normal media query, and the contents are output as-is.
     * Anything not matching one of our custom "feature" names is also treated like a normal media query and output
     * as-is.
     */
    @Override
    public void onBeginMediaRule(CSSMediaRule rule) {
        // our custom conditionals should have only one query
        if (rule.getMediaQueryCount() != 1) {
            addText(getMediaQueryOpen(rule));
            return;
        }

        CSSMediaQuery query = rule.getMediaQueryAtIndex(0);

        // our custom conditionals should have only one expression
        if (query.getMediaExpressionCount() != 1) {
            addText(getMediaQueryOpen(rule));
            return;
        }

        CSSMediaExpression exp = query.getMediaExpression(0);
        String feature = exp.getFeature();

        // check against our known conditional "feature" names
        if (!CUSTOM_FEATURES.contains(feature)) {
            addText(getMediaQueryOpen(rule));
            return;
        }

        // we have now confirmed that this is an aura conditional.
        String value = validateConditional(exp);
        Expression expression = null;

        if (value != null) {
            Location l = new Location(componentClass, exp.getSourceLocation().getFirstTokenBeginLineNumber(),
                    exp.getSourceLocation().getFirstTokenBeginColumnNumber(), -1);
            try {
                expression = AuraImpl.getExpressionAdapter().buildExpression("$Browser.is" + value, l);
            } catch (AuraValidationException e) {
                throw new AuraRuntimeException(e, l);
            }
        }

        flush();

        ComponentDefRefImpl.Builder builder = new ComponentDefRefImpl.Builder();
        builder.setDescriptor("aura:if");
        conditionalBuilder.push(builder);

        if (feature.equalsIgnoreCase(CONDITIONAL_IF)) {
            builder.setAttribute("isTrue", expression);
        } else if (feature.equalsIgnoreCase(CONDITIONAL_ELSEIF)) {
            builder.setAttribute("isTrue", expression);
        } else if (feature.equalsIgnoreCase(CONDITIONAL_ELSE)) {
            builder.setAttribute("isTrue", true);
        } else {
            // should never get here unless the code in this class itself is screwed up
            throw new AuraRuntimeException("Feature name missing from known set of conditionals in CSS Parser.");
        }

    }

    /** Gets the media query text up until and including the opening brace */
    private String getMediaQueryOpen(CSSMediaRule rule) {
        StringBuilder builder = new StringBuilder(32);
        builder.append("@media ");

        for (int i = 0; i < rule.getMediaQueryCount(); i++) {
            if (i != 0) {
                builder.append(",");
            }
            builder.append(rule.getMediaQueryAtIndex(i).getAsCSSString(writerSettings, 0));
>>>>>>> 2b15391f
        }
    }

<<<<<<< HEAD
    @Override
    public void onEndMediaRule(CSSMediaRule rule) {
=======
        builder.append("{");
        return builder.toString();
    }

    @Override
    public void onEndMediaRule(CSSMediaRule rule) {
        if (conditionalBuilder.isEmpty()) {
            addText("}"); // close the media query
            return;
        }

>>>>>>> 2b15391f
        ComponentDefRefBuilder builder = conditionalBuilder.pop();
        bufferTextCDR();
        builder.setAttribute("body", Lists.newArrayList(componentsBuffer));
        componentsBuffer.clear();
        try {
            ComponentDefRef cdr = builder.build();
            if (conditionalBuilder.isEmpty()) {
                components.add(cdr);
            } else {
                conditionalBuilder.peek().setAttribute("else", cdr);
            }
        } catch (QuickFixException e) {
            throw new AuraRuntimeException(e);
        }
    }

    private class ErrorHandler implements ICSSParseExceptionHandler {

        @Override
        public void onException(ParseException ex) {
            errors.add(ex);
        }
    };

    public static void main(String[] args) {
        try {
            AuraContext context = Aura.getContextService().startContext(Mode.DEV, Format.JSON, Access.AUTHENTICATED);
            context.setClient(new Client("Mozilla/5.0 (Windows; U; MSIE 7.0; Windows NT 6.0; en-US)"));

            System.out.println(Aura.getDefinitionService().getDefinition("ui.button", StyleDef.class).getCode());
        } catch (DefinitionNotFoundException e) {
            // TODO Auto-generated catch block
            e.printStackTrace();
        } catch (QuickFixException e) {
            // TODO Auto-generated catch block
            e.printStackTrace();
        } finally {
            Aura.getContextService().endContext();
        }
    }
}<|MERGE_RESOLUTION|>--- conflicted
+++ resolved
@@ -44,6 +44,7 @@
 import org.auraframework.throwable.quickfix.StyleParserException;
 
 import com.google.common.collect.ImmutableList;
+import com.google.common.collect.ImmutableSet;
 import com.google.common.collect.Lists;
 import com.phloc.css.ECSSVersion;
 import com.phloc.css.ICSSWriterSettings;
@@ -84,11 +85,8 @@
     private static final String ELSEIF_REPLACEMENT = "@media (" + CONDITIONAL_ELSEIF + ":$1){";
     private static final Pattern ELSE_PATTERN = Pattern.compile("@else[\\s\\{]*");
     private static final String ELSE_REPLACEMENT = "@media (" + CONDITIONAL_ELSE + "){";
-<<<<<<< HEAD
-=======
     private static final Set<String> CUSTOM_FEATURES = ImmutableSet.of(CONDITIONAL_IF, CONDITIONAL_ELSEIF,
             CONDITIONAL_ELSE);
->>>>>>> 2b15391f
 
     private final String contents;
     private final String filename;
@@ -110,7 +108,6 @@
     private final ReworkThemeFunction themeFunction;
 
     /**
-<<<<<<< HEAD
      * @param namespace Namespace of the {@link StyleDef} being parsed.
      * @param name Name of the {@link StyleDef} being parsed.
      * @param validateNamespace Whether to validate that the CSS is properly scoped with the correct classnames.
@@ -118,23 +115,12 @@
      */
     public CSSParser(String namespace, String name, boolean validateNamespace,
             String componentClass, String contents, Set<String> allowedConditions, String filename) {
-=======
-     * @param namespace
-     * @param contents the actual css
-     */
-    public CSSParser(String namespace, boolean validateNamespace, String componentClass, String contents,
-            Set<String> allowedConditions, String filename) {
->>>>>>> 2b15391f
         this.filename = filename;
         this.componentClass = componentClass;
         this.contents = preProcess(contents);
         this.allowedConditions = allowedConditions;
-<<<<<<< HEAD
 
         this.themeFunction = new ReworkThemeFunction(namespace, name, filename);
-=======
-        this.themeFunction = new ReworkThemeFunction(filename);
->>>>>>> 2b15391f
 
         this.selectorRework = ImmutableList.<Rework<CSSSelector>> of(
                 new ReworkClassName(componentClass, validateNamespace));
@@ -390,7 +376,6 @@
         }
         return null;
     }
-<<<<<<< HEAD
 
     @Override
     public void onBeginFontFaceRule(CSSFontFaceRule rule) {
@@ -399,84 +384,10 @@
 
     @Override
     public void onBeginKeyframesBlock(CSSKeyframesBlock rule) {
-=======
-
-    @Override
-    public void onBeginFontFaceRule(CSSFontFaceRule rule) {
->>>>>>> 2b15391f
         addText(rule.getAsCSSString(writerSettings, 0));
     }
 
     @Override
-<<<<<<< HEAD
-    public void onBeginKeyframesRule(CSSKeyframesRule rule) {
-=======
-    public void onBeginKeyframesBlock(CSSKeyframesBlock rule) {
->>>>>>> 2b15391f
-        addText(rule.getAsCSSString(writerSettings, 0));
-    }
-
-    @Override
-<<<<<<< HEAD
-    public void onBeginPageRule(CSSPageRule rule) {
-        addText(rule.getAsCSSString(writerSettings, 0));
-    }
-
-    @Override
-    public void onBeginSupportsRule(CSSSupportsRule rule) {
-        addText(rule.getAsCSSString(writerSettings, 0));
-    }
-
-    @Override
-    public void onBeginViewportRule(CSSViewportRule rule) {
-        addText(rule.getAsCSSString(writerSettings, 0));
-    }
-
-    @Override
-    public void onBeginMediaRule(CSSMediaRule rule) {
-        for (int i = 0; i < rule.getMediaQueryCount(); i++) {
-            CSSMediaQuery query = rule.getMediaQueryAtIndex(i);
-
-            for (int j = 0; j < query.getMediaExpressionCount(); j++) {
-                CSSMediaExpression exp = query.getMediaExpression(j);
-
-                String feature = exp.getFeature();
-                String value = validateConditional(exp);
-                Expression expression = null;
-                if (value != null) {
-                    Location l = new Location(componentClass, exp.getSourceLocation().getFirstTokenBeginLineNumber(),
-                            exp.getSourceLocation().getFirstTokenBeginColumnNumber(), -1);
-                    try {
-                        expression = AuraImpl.getExpressionAdapter().buildExpression("$Browser.is" + value, l);
-                    } catch (AuraValidationException e) {
-                        throw new AuraRuntimeException(e, l);
-                    }
-                }
-
-                if (feature.equalsIgnoreCase(CONDITIONAL_IF)) {
-                    flush();
-                    ComponentDefRefImpl.Builder builder = new ComponentDefRefImpl.Builder();
-                    conditionalBuilder.push(builder);
-
-                    builder.setAttribute("isTrue", expression);
-                    builder.setDescriptor("aura:if");
-                } else if (feature.equalsIgnoreCase(CONDITIONAL_ELSEIF)) {
-                    flush();
-                    ComponentDefRefImpl.Builder builder = new ComponentDefRefImpl.Builder();
-                    conditionalBuilder.push(builder);
-                    builder.setAttribute("isTrue", expression);
-                    builder.setDescriptor("aura:if");
-                } else if (feature.equalsIgnoreCase(CONDITIONAL_ELSE)) {
-                    flush();
-                    ComponentDefRefImpl.Builder builder = new ComponentDefRefImpl.Builder();
-                    conditionalBuilder.push(builder);
-                    builder.setAttribute("isTrue", true);
-                    builder.setDescriptor("aura:if");
-                } else {
-                    addText(rule.getAsCSSString(writerSettings, 0));
-                }
-            }
-=======
     public void onBeginKeyframesRule(CSSKeyframesRule rule) {
         addText(rule.getAsCSSString(writerSettings, 0));
     }
@@ -570,14 +481,8 @@
                 builder.append(",");
             }
             builder.append(rule.getMediaQueryAtIndex(i).getAsCSSString(writerSettings, 0));
->>>>>>> 2b15391f
-        }
-    }
-
-<<<<<<< HEAD
-    @Override
-    public void onEndMediaRule(CSSMediaRule rule) {
-=======
+        }
+
         builder.append("{");
         return builder.toString();
     }
@@ -589,7 +494,6 @@
             return;
         }
 
->>>>>>> 2b15391f
         ComponentDefRefBuilder builder = conditionalBuilder.pop();
         bufferTextCDR();
         builder.setAttribute("body", Lists.newArrayList(componentsBuffer));
