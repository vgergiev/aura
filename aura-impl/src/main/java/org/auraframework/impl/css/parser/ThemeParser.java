--- conflicted
+++ resolved
@@ -18,11 +18,7 @@
 import java.util.Set;
 
 import org.auraframework.Aura;
-<<<<<<< HEAD
-import org.auraframework.def.*;
-=======
 import org.auraframework.def.DefDescriptor;
->>>>>>> cd3c142c
 import org.auraframework.def.DefDescriptor.DefType;
 import org.auraframework.def.Definition;
 import org.auraframework.def.ThemeDef;
@@ -55,11 +51,7 @@
     }
 
     public static ThemeParser getInstance() {
-<<<<<<< HEAD
-        return Aura.getConfigAdapter().validateCss()?instance:nonValidatingInstance;
-=======
         return Aura.getConfigAdapter().validateCss() ? instance : nonValidatingInstance;
->>>>>>> cd3c142c
     }
 
     public static ThemeParser getNonValidatingInstance() {
