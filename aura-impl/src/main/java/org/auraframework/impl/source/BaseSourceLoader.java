/*
 * Copyright (C) 2013 salesforce.com, inc.
 *
 * Licensed under the Apache License, Version 2.0 (the "License");
 * you may not use this file except in compliance with the License.
 * You may obtain a copy of the License at
 *
 *         http://www.apache.org/licenses/LICENSE-2.0
 *
 * Unless required by applicable law or agreed to in writing, software
 * distributed under the License is distributed on an "AS IS" BASIS,
 * WITHOUT WARRANTIES OR CONDITIONS OF ANY KIND, either express or implied.
 * See the License for the specific language governing permissions and
 * limitations under the License.
 */
package org.auraframework.impl.source;

import java.util.EnumMap;
import java.util.Set;

import org.auraframework.Aura;
import org.auraframework.def.DefDescriptor;
import org.auraframework.def.DefDescriptor.DefType;
import org.auraframework.def.Definition;
import org.auraframework.system.SourceLoader;
import org.auraframework.util.AuraTextUtil;

import com.google.common.collect.ImmutableSet;

/**
 * Abstract superclass to {@link SourceLoader} implementations, providing common descriptor and filename utilities.
 */
public abstract class BaseSourceLoader implements SourceLoader {

    protected static final EnumMap<DefType, String> extensions = new EnumMap<DefType, String>(DefType.class);
    public static final Set<String> PREFIXES = ImmutableSet.of(DefDescriptor.MARKUP_PREFIX);
    public static final String FILE_SEPARATOR = System.getProperty("file.separator");

    static {
        extensions.put(DefType.APPLICATION, ".app");
        extensions.put(DefType.COMPONENT, ".cmp");
        extensions.put(DefType.EVENT, ".evt");
        extensions.put(DefType.INTERFACE, ".intf");
        extensions.put(DefType.STYLE, ".css");
        extensions.put(DefType.LAYOUTS, "Layouts.xml");
        extensions.put(DefType.NAMESPACE, ".xml");
        extensions.put(DefType.THEME, ".theme");
<<<<<<< HEAD
=======
        extensions.put(DefType.RENDERER, "Renderer.js");
        extensions.put(DefType.CONTROLLER, "Controller.js");
        extensions.put(DefType.HELPER, "Helper.js");
>>>>>>> 2b15391f
        extensions.put(DefType.TESTSUITE, "Test.js");
    }

    protected String getPath(DefDescriptor<?> descriptor) {
        // Get rid of the inner type qualifier.
        String name = AuraTextUtil.splitSimple("$", descriptor.getName()).get(0);
        String namespace = descriptor.getNamespace();
        String filename = null;

        if (descriptor.getDefType() == DefType.NAMESPACE) {

            filename = String.format("%s/%s%s", namespace, namespace, extensions.get(descriptor.getDefType()));
        } else if (extensions.containsKey(descriptor.getDefType())) {
            // Alongside knowing the extension, we also know that namespace+name
            // is a directory,
            // and name+ext is the file inside that directory:
            filename = String.format("%s/%s/%s%s", namespace, name, name, extensions.get(descriptor.getDefType()));
        } else {
            // Otherwise, the extension matches the expected implementation
            // language, we need to
            // convert the namespace from dotted-package to slash-filename, and
            // we NOT repeat name:
            filename = String.format("%s/%s.%s", namespace.replace(".", FILE_SEPARATOR), name, descriptor.getPrefix());
        }
        return filename;
    }

    @SuppressWarnings("unchecked")
    protected <D extends Definition> DefDescriptor<D> updateDescriptorName(DefDescriptor<D> desc, String newNamespace,
            String newName) {
        String ext = extensions.get(desc.getDefType());
        String name = newName;
        if (name.endsWith(ext)) {
            name = name.substring(0, name.length() - ext.length());
        }
        String format = DefDescriptor.MARKUP_PREFIX.equals(desc.getPrefix()) ? "%s://%s:%s" : "%s://%s.%s";
        return (DefDescriptor<D>) Aura.getDefinitionService().getDefDescriptor(
                String.format(format, desc.getPrefix(), newNamespace, name), desc.getDefType().getPrimaryInterface());
    }

    @Override
    public Set<String> getPrefixes() {
        return PREFIXES;
    }

    protected static String getQName(DefType defType, String namespace, String name) {
        String ext = extensions.get(defType);
        if (name.endsWith(ext)) {
            name = name.substring(0, name.length() - ext.length());
        }
        String qname;
        if (defType == DefType.STYLE) {
            qname = String.format("css://%s.%s", namespace, name);
        } else if (defType == DefType.TESTSUITE ||
                defType == DefType.CONTROLLER ||
                defType == DefType.HELPER ||
                defType == DefType.RENDERER) {
            qname = String.format("js://%s.%s", namespace, name);
        } else {
            qname = String.format("markup://%s:%s", namespace, name);
        }
        return qname;
    }

    @Override
    public Set<DefType> getDefTypes() {
        return extensions.keySet();
    }

    protected static boolean isValidNameForDefType(DefType defType, String name) {
        String ext = extensions.get(defType);
        if (ext == null) {
            return false;
        }
        return name.endsWith(ext);
    }

}<|MERGE_RESOLUTION|>--- conflicted
+++ resolved
@@ -45,12 +45,9 @@
         extensions.put(DefType.LAYOUTS, "Layouts.xml");
         extensions.put(DefType.NAMESPACE, ".xml");
         extensions.put(DefType.THEME, ".theme");
-<<<<<<< HEAD
-=======
         extensions.put(DefType.RENDERER, "Renderer.js");
         extensions.put(DefType.CONTROLLER, "Controller.js");
         extensions.put(DefType.HELPER, "Helper.js");
->>>>>>> 2b15391f
         extensions.put(DefType.TESTSUITE, "Test.js");
     }
 
