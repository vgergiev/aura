/*
 * Copyright (C) 2013 salesforce.com, inc.
 *
 * Licensed under the Apache License, Version 2.0 (the "License");
 * you may not use this file except in compliance with the License.
 * You may obtain a copy of the License at
 *
 *         http://www.apache.org/licenses/LICENSE-2.0
 *
 * Unless required by applicable law or agreed to in writing, software
 * distributed under the License is distributed on an "AS IS" BASIS,
 * WITHOUT WARRANTIES OR CONDITIONS OF ANY KIND, either express or implied.
 * See the License for the specific language governing permissions and
 * limitations under the License.
 */
package org.auraframework.impl.source;

import java.util.EnumMap;
import java.util.Set;

import org.auraframework.Aura;
import org.auraframework.def.DefDescriptor;
import org.auraframework.def.DefDescriptor.DefType;
import org.auraframework.def.Definition;
import org.auraframework.system.SourceLoader;
import org.auraframework.util.AuraTextUtil;

import com.google.common.collect.ImmutableSet;

/**
 * Abstract superclass to {@link SourceLoader} implementations, providing common descriptor and filename utilities.
 */
public abstract class BaseSourceLoader implements SourceLoader {

    protected static final EnumMap<DefType, String> extensions = new EnumMap<DefType, String>(DefType.class);
    public static final Set<String> PREFIXES = ImmutableSet.of(DefDescriptor.MARKUP_PREFIX);
    public static final String FILE_SEPARATOR = System.getProperty("file.separator");

    static {
        extensions.put(DefType.APPLICATION, ".app");
        extensions.put(DefType.COMPONENT, ".cmp");
        extensions.put(DefType.EVENT, ".evt");
        extensions.put(DefType.INTERFACE, ".intf");
        extensions.put(DefType.STYLE, ".css");
        extensions.put(DefType.LAYOUTS, "Layouts.xml");
        extensions.put(DefType.NAMESPACE, ".xml");
<<<<<<< HEAD
        extensions.put(DefType.THEME, ".theme");
=======
        extensions.put(DefType.RENDERER, "Renderer.js");
        extensions.put(DefType.CONTROLLER, "Controller.js");
        extensions.put(DefType.HELPER, "Helper.js");
>>>>>>> 30fc6c78
        extensions.put(DefType.TESTSUITE, "Test.js");
    }

    protected String getPath(DefDescriptor<?> descriptor) {
        // Get rid of the inner type qualifier.
        String name = AuraTextUtil.splitSimple("$", descriptor.getName()).get(0);
        String namespace = descriptor.getNamespace();
        String filename = null;

        if (descriptor.getDefType() == DefType.NAMESPACE) {

            filename = String.format("%s/%s%s", namespace, namespace, extensions.get(descriptor.getDefType()));
        } else if (extensions.containsKey(descriptor.getDefType())) {
            // Alongside knowing the extension, we also know that namespace+name
            // is a directory,
            // and name+ext is the file inside that directory:
            filename = String.format("%s/%s/%s%s", namespace, name, name, extensions.get(descriptor.getDefType()));
        } else {
            // Otherwise, the extension matches the expected implementation
            // language, we need to
            // convert the namespace from dotted-package to slash-filename, and
            // we NOT repeat name:
            filename = String.format("%s/%s.%s", namespace.replace(".", FILE_SEPARATOR), name, descriptor.getPrefix());
        }
        return filename;
    }

    @SuppressWarnings("unchecked")
    protected <D extends Definition> DefDescriptor<D> updateDescriptorName(DefDescriptor<D> desc, String newNamespace,
            String newName) {
        String ext = extensions.get(desc.getDefType());
        String name = newName;
        if (name.endsWith(ext)) {
            name = name.substring(0, name.length() - ext.length());
        }
        String format = DefDescriptor.MARKUP_PREFIX.equals(desc.getPrefix()) ? "%s://%s:%s" : "%s://%s.%s";
        return (DefDescriptor<D>) Aura.getDefinitionService().getDefDescriptor(
                String.format(format, desc.getPrefix(), newNamespace, name), desc.getDefType().getPrimaryInterface());
    }

    @Override
    public Set<String> getPrefixes() {
        return PREFIXES;
    }

    protected static String getQName(DefType defType, String namespace, String name) {
        String ext = extensions.get(defType);
        if (name.endsWith(ext)) {
            name = name.substring(0, name.length() - ext.length());
        }
        String qname;
        if (defType == DefType.STYLE) {
            qname = String.format("css://%s.%s", namespace, name);
        } else if (defType == DefType.TESTSUITE ||
                defType == DefType.CONTROLLER ||
                defType == DefType.HELPER ||
                defType == DefType.RENDERER) {
            qname = String.format("js://%s.%s", namespace, name);
        } else {
            qname = String.format("markup://%s:%s", namespace, name);
        }
        return qname;
    }

    @Override
    public Set<DefType> getDefTypes() {
        return extensions.keySet();
    }

    protected static boolean isValidNameForDefType(DefType defType, String name) {
        String ext = extensions.get(defType);
        if (ext == null) {
            return false;
        }
        return name.endsWith(ext);
    }

}<|MERGE_RESOLUTION|>--- conflicted
+++ resolved
@@ -44,13 +44,10 @@
         extensions.put(DefType.STYLE, ".css");
         extensions.put(DefType.LAYOUTS, "Layouts.xml");
         extensions.put(DefType.NAMESPACE, ".xml");
-<<<<<<< HEAD
         extensions.put(DefType.THEME, ".theme");
-=======
         extensions.put(DefType.RENDERER, "Renderer.js");
         extensions.put(DefType.CONTROLLER, "Controller.js");
         extensions.put(DefType.HELPER, "Helper.js");
->>>>>>> 30fc6c78
         extensions.put(DefType.TESTSUITE, "Test.js");
     }
 
