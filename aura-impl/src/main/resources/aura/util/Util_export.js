--- conflicted
+++ resolved
@@ -53,10 +53,7 @@
     "contains", p.contains,
     "squash", p.squash,
     "getWindowSize", p.getWindowSize,
-<<<<<<< HEAD
-    "isComponent", p.isComponent
-=======
+    "isComponent", p.isComponent,
     "getElementByClass", p.getElementByClass,
     "getElementsByClass", p.getElementsByClass
->>>>>>> 355813eb
 );