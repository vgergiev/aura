--- conflicted
+++ resolved
@@ -229,7 +229,6 @@
  * @param {String}
  *            key The key for the value to return.
  */
-<<<<<<< HEAD
 MapValue.prototype.get = function(key) {
 	// FIXME: W-1563175
 	return $A.expressionService.get(this, key);
@@ -245,23 +244,6 @@
 	// return $A.expressionService.get(this.owner, key);
 	// }
 	// return value.unwrap();
-=======
-MapValue.prototype.get = function(key){
-    // FIXME: W-1563175
-    return $A.expressionService.get(this, key);
-    //
-    // The code below does not work either, but it doesn't throw an error, it gives the wrong value..
-    // Not clear which is worse.
-    //
-    // var value = $A.expressionService.getValue(this, key);
-    // if ($A.util.isUndefinedOrNull(value)) {
-    //     return value;
-    // }
-    // if (value.toString && value.toString() === 'PropertyChain') {
-    //     return $A.expressionService.get(this.owner, key);
-    // }
-    // return value.unwrap();
->>>>>>> 7a242088
 };
 
 /**
@@ -625,15 +607,9 @@
 
 	// But only MapValue needs to recurse down:
 	if (oldvalue instanceof MapValue && newvalue instanceof MapValue) {
-<<<<<<< HEAD
 		for ( var k in newvalue) {
 			if (k in oldvalue) {
 				this.copyHandlers(oldvalue[k], newvalue[k]);
-=======
-		for (var k in newvalue.value) {
-			if (k in oldvalue.value) {
-				this.copyHandlers(oldvalue.value[k], newvalue.value[k]);
->>>>>>> 7a242088
 			}
 		}
 	}
