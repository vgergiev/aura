--- conflicted
+++ resolved
@@ -63,39 +63,9 @@
 MapValue.prototype.auraType = "Value";
 
 /**
-<<<<<<< HEAD
- * @class A simple object for a map that responds correctly to hasOwnProperty() to hide back ref to MapValue that created it.
- * 
- * @constructor
- * @private
- */
-var RawMapValue = function(source) {
-	var that = this;
-	source.each(function(k, v) {
-		that[k] = v.unwrap();
-	});
-
-	// We are specifically using the closure based approach to private variables to avoid issues with code that for/in's on the "raw" object (space for safety
-	// tradeoff)
-	this.getSourceValue = function(_source) { 
-		return function() {
-			return _source;
-		};
-	}(source);
-};
-
-RawMapValue.prototype.hasOwnProperty = function(name) {
-	return Object.prototype.hasOwnProperty.call(this, name) && (this[name] !== this.getSourceValue);
-};
-
-/**
- * Recursively fire for subelements of the map. Used in particular when MapValue.put() adds a new submap to a MapValue with handlers already registered.
- * 
-=======
  * Recursively fire for subelements of the map.  Used in particular
  * when MapValue.put() adds a new submap to a MapValue with handlers
  * already registered.
->>>>>>> fd53592c
  * @private
  */
 MapValue.prototype.fire = function(name) {
