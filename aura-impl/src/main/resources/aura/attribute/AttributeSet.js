/*
 * Copyright (C) 2013 salesforce.com, inc.
 *
 * Licensed under the Apache License, Version 2.0 (the "License");
 * you may not use this file except in compliance with the License.
 * You may obtain a copy of the License at
 *
 *         http://www.apache.org/licenses/LICENSE-2.0
 *
 * Unless required by applicable law or agreed to in writing, software
 * distributed under the License is distributed on an "AS IS" BASIS,
 * WITHOUT WARRANTIES OR CONDITIONS OF ANY KIND, either express or implied.
 * See the License for the specific language governing permissions and
 * limitations under the License.
 */
/*jslint sub: true */

/**
 * @namespace Creates an AttributeSet instance.
 * @param {Object} config Sets the values with the config object, if provided.
 * @param {Object} valueProvider Sets the value provider for the attributes.
 * @param {AttributeDefSet} attributeDefSet The metadata describing the attributes in the set.
 * @constructor
 * @protected
 */
function AttributeSet(config, valueProvider, attributeDefSet, component, localCreation) {
    this.valueProvider = valueProvider;
    this.values = new MapValue({});
    this.attributeDefSet = attributeDefSet;
    this.component = component;
    this.localCreation = localCreation;

    this.createInstances(config);

    //#if {"excludeModes" : ["PRODUCTION", "PRODUCTIONDEBUG"]}
    this["values"] = this.values;
    //#end
}

AttributeSet.prototype.auraType = "AttributeSet";


/**
 * DO NOT USE THIS METHOD.
 *
 * @public
 *
 * @deprecated use Component.get(name) instead
 */
AttributeSet.prototype.getValue = function (name, raw) {
    //$A.warning("DEPRECATED USE OF attributes.getValue(name). USE component.get(\"v.name\") INSTEAD.");
    return this._getValue(name,raw);
};

/**
 * Whether attribute exists
 *
 * @param {String} name - name of attribute
 * @returns {boolean} true if attribute exists
 * @private
 */
AttributeSet.prototype.hasAttribute = function(name) {
    return this.values.contains(name);
};

/**
 * Returns the value of the attribute with the given name.
 * @param {String} name The name of the attribute.
 * @param {Boolean} [raw] If raw is set to false, evaluate expressions in the form {!xxx}.
 * @returns {Object} Value of the attribute with the given name.
 *
 * TEMPORARILY INTERNALIZED TO GATE ACCESS
 *
 * @private
 *
 */
<<<<<<< HEAD
AttributeSet.prototype._getValue = function(name, raw) {
    this.createDefault(name);

    var ve = this.values._getValue(name);
=======
AttributeSet.prototype.getValue = function(name, raw) {
    var ve = this.values.getValue(name, true);
    
    if (!ve) {
    	this.createDefault(name);
        ve = this.values.getValue(name);
    }
    
>>>>>>> ce5882fe
    var value;
    if (!raw && ve && ve.isExpression()) {
        value = expressionService.getValue(this.getValueProvider(), ve);
    } else {
        value = ve;
    }

    return value;
};

/**
 * DO NOT USE THIS METHOD.
 *
 * @public
 *
 * @deprecated use Component.get(name) instead
 */
AttributeSet.prototype.get = function(key) {
    return $A.expressionService.get(this, key);
};

/**
 * Returns the raw value referenced using property syntax.
 * @param {String} key The data key to look up on the Attribute.
 *
 * TEMPORARILY INTERNALIZED TO GATE ACCESS
 *
 * @private
 *
 */
AttributeSet.prototype._get = function (key) {
    return $A.expressionService.get(this, key);
};


/**
 * Returns the raw value based on the given name.
 * @param {String} name The name of the attribute.
 */
AttributeSet.prototype.getRawValue = function(name) {
    var ret = this._getValue(name);
    if (ret && ret._getValue && !ret.getRawValue) {
        ret = ret._getValue();
    }

    return ret;
};

/**
 * DO NOT USE THIS METHOD.
 *
 * @public
 *
 * @deprecated use Component.set(name,value) instead
 */
AttributeSet.prototype.setValue = function (name,value) {
    //$A.warning("DEPRECATED USE OF attributes.setValue(name,value). USE component.set(name,value) INSTEAD.");
    this._setValue(name,value);
};

/**
 * Set the attribute of the given name to the given value.
 * @param {String} name The name can be a path expression inside. E.g. {!xxx....}
 * @param {Object} value The value to be set.
 *
 * TEMPORARILY INTERNALIZED TO GATE ACCESS
 *
 * @private
 *
 */
AttributeSet.prototype._setValue = function(name, value) {
    this.createDefault(name);

    var ve = this.values._getValue(name);
    if (ve.isExpression()) {
        expressionService.setValue(this.getValueProvider(), ve, value);
    } else {
        ve.setValue(value);
    }
};

/**
 * DO NOT USE THIS METHOD.
 *
 * @public
 *
 * @deprecated use Component.set(name,value) instead
 */
AttributeSet.prototype.set= function (name, value) {
    //$A.warning("DEPRECATED USE OF attributes.set(name,value). USE component.set(name,value) INSTEAD.");
    this._set(name, value);
};

/**
 * Set the attribute of the given name to the given value.
 * @param {String} name The name can be a path expression inside. E.g. {!xxx....}
 * @param {Object} value The value to be set.
 *
 * TEMPORARILY INTERNALIZED TO GATE ACCESS
 *
 * @private
 *
 */
AttributeSet.prototype._set = function (name, value) {
    this.createDefault(name);

    var ve = this.values._getValue(name);
    if (ve.isExpression()) {
        expressionService.setValue(this.getValueProvider(), ve, value);
    } else {
        ve.setValue(value);
    }
};

/**
 * Set the attribute of the given name to the given value.
 * @param {String} name The name can be a path expression inside. E.g. {!xxx....}
 * @param {Object} value The value to be set.
 */
<<<<<<< HEAD
AttributeSet.prototype.set = function (name, value) {
    this.createDefault(name);

    var ve = this.values.getValue(name);
=======
AttributeSet.prototype.setValue = function(name, value) {
    var ve = this.values.getValue(name, true);
    
    if (!ve) {
    	this.createDefault(name);
        ve = this.values.getValue(name);
    }
    
>>>>>>> ce5882fe
    if (ve.isExpression()) {
        expressionService.setValue(this.getValueProvider(), ve, value);
    } else {
        ve.setValue(value);
    }
};

/**
 * Returns the value provider.
 * @return {Object} value provider
 */
AttributeSet.prototype.getValueProvider = function() {
    return this.valueProvider;
};

/**
 * Returns the value provider of the component.
 * @return {Object} component or value provider
 */
AttributeSet.prototype.getComponentValueProvider = function() {
    var valueProvider = this.valueProvider;
    if (!valueProvider) {
        return undefined;
    }

    return valueProvider.auraType !== Component.prototype.auraType && $A.util.isFunction(valueProvider.getComponent) ?
        valueProvider.getComponent() : valueProvider;
};

/**
 * Merge data from two given objects.
 * @param {Object} yourMap The map to merge with this AttributeSet.
 * @param {Object} overwrite - should identical values in yourMap overwrite existing values
 * and insert new ones if they don't already exist in this AttributeSet.
 */
AttributeSet.prototype.merge = function(yourMap, overwrite) {
    var my = this.values.value;
    var keys = yourMap.value;

    for (var key in keys) {
        var yourvalue = yourMap._getValue(key);
        if (overwrite || !(key in my)) {
            my[key] = yourvalue;
        }
    }
};

/**
 * Reset the attribute set to point at a different def set.
 *
 * Allows us to change the set of attributes in a set when
 * we inject a new component. No checking is done here, if checking is
 * desired, it should be done by the caller.
 *
 * Doesn't check the current state of attributes because they don't matter.
 * This will create/update attributes based on new AttributeDefSet,
 * provided attribute config and current attribute values
 *
 * @param {AttributeDefSet} attributeDefSet the new def set to install.
 * @param {Object} attributes - new attributes configuration
 * @private
 */
AttributeSet.prototype.recreate = function(attributeDefSet, attributes) {
    $A.assert(attributeDefSet && attributeDefSet.auraType === "AttributeDefSet",
        "Valid AttributeDefSet is required to recreate attributes");
    this.attributeDefSet = attributeDefSet;

    var normalized = null;
    if (attributes) {
        // in case attributes aren't wrapped in "values" object
        if (attributes["values"] === undefined) {
            normalized = {};
            normalized["values"] = attributes;
        } else {
            normalized = attributes;
        }
    }

    // we need to go through new attributeDefs and create/update
    // attributes with new attributes provided
    this.createInstances(normalized);
};

/**
 * Merge data from a simple collection of attribute values, treated as expressions.
 * @param {Object} yourValues The map to merge with this AttributeSet.
 * @param {Object} overwrite - should identical values in yourMap overwrite existing values
 * and insert new ones if they don't already exist in this AttributeSet.
 * @private
 */
AttributeSet.prototype.mergeValues = function(yourValues, overwrite) {
    var my = this.values.value;
    for (var key in yourValues) {
        var yourvalue = yourValues[key];
        if (overwrite || !(key in my)) {
            this._getValue(key).setValue(yourvalue);
        }
    }
};

/**
 * Creates default attribute. Creation is lazy in getValue and setValue
 * @param {String} name - name of attribute
 * @private
 */
AttributeSet.prototype.createDefault = function(name) {
    if (name && !this.hasAttribute(name)) {
        // Dynamically create the attribute now that something has asked for it
        var attributeDef = this.attributeDefSet.getDef(name.toLowerCase());

        // DCHASMAN TODO Enable this when we have the time to fix the myriad of places that still reference non-existent attributes
        // $A.assert(attributeDef, "Unknown attribute " + this.component + "." + name);

        if (attributeDef) {
            var defaultValue = attributeDef.getDefault();
            this.createAttribute(name, defaultValue, attributeDef);
        }
    }
};

/**
 * Destroys the component.
 * @param {Boolean} async - whether to put in our own trashcan
 * @private
 */
AttributeSet.prototype.destroy = function(async) {
    this.values.destroy(async);

    this.values = undefined;
    this.valueProvider = undefined;
    this.attributeDefSet = undefined;
    this.component = undefined;
    this.localCreation = undefined;
};

/**
 * Loop through AttributeDefSet and create or update value using provided config
 *
 * @param {Object} config - attribute configuration
 * @private
 */
AttributeSet.prototype.createInstances = function(config){
    var values = this.attributeDefSet.getValues();
    var valuesOrder = this.attributeDefSet.getNames();
    if (values && valuesOrder) {
        var configValues = config ? config["values"] : null;

        for (var i = 0; i < valuesOrder.length; i++) {
            var lowerName = valuesOrder[i];
            var attributeDef = values[lowerName];

            var name = attributeDef.getDescriptor().getQualifiedName();
            var value = undefined;

            if (configValues) {
                value = configValues[name];

                /* This check is to distinguish between a AttributeDefRef that came from server
                 * which has a descriptor and value, and just a  thing that somebody on the client
                 * passed in. This totally breaks when somebody pass a map that has a key in it
                 * called "descriptor", like DefModel.java in the IDE
                 * TODO: better way to distinguish real AttDefRefs from random junk
                 */
                if (value && value["descriptor"]) {
                    value = value["value"];
                }
            }

            var hasValue = !$A.util.isUndefined(value);
            if (!hasValue && !this.hasAttribute(name)) {
                // We cannot defer creation of default facets because they must be recreated in server order on the cli
                var isFacet = attributeDef.getTypeDefDescriptor() === "aura://Aura.Component[]";
                if (isFacet) {
                    value = attributeDef.getDefault();
                    hasValue = !$A.util.isUndefined(value);
                }
            }
            if (hasValue) {

                if (this.hasAttribute(name)) {
                    // set new value if attribute already exists
                    this.setValue(name, value);
                } else {
                    // create new if attribute doesn't exist
                    $A.pushCreationPath(name);
                    try {
                        this.createAttribute(name, value, attributeDef);
                    } finally {
                        $A.popCreationPath(name);
                    }
                }
            }
        }
    }
};


/**
 * Create attribute and store in values
 *
 * @private
 * @param {String} name - name of attribute
 * @param {Object} config - attribute config(s)
 * @param {AttributeDef} def - attribute definition
 */
AttributeSet.prototype.createAttribute = function(name, config, def) {
    var valueConfig;
    var act = $A.getContext().getCurrentAction();
    var noInstantiate = def.getTypeDefDescriptor() === "aura://Aura.ComponentDefRef[]";

    if (config && config["componentDef"]) {
        // TODO - not sure why doForce param is set false here
        //  had to make it explicit to add last param, but it was missing (aka false) in the past
        valueConfig = componentService.newComponentDeprecated(config, null, this.localCreation, true);
    } else if (aura.util.isArray(config)) {
        valueConfig = [];
        var self = this;
        var createComponent = function(itemConfig) {
            var ic = itemConfig,
                varName = ic['var'];
            return function(item, idx) {
                if (!ic["attributes"]) {
                    ic["attributes"] = {
                        "values": {}
                    };
                }

                if (act) {
                    act.setCreationPathIndex(idx);
                }

                ic["attributes"]["values"][varName] = item;
                ic["delegateValueProvider"] = self.valueProvider;
                ic["valueProviders"] = {};
                ic["valueProviders"][varName] = item;

                var cmp = componentService.newComponentDeprecated(ic, self.valueProvider, self.localCreation, true);
                valueConfig.push(cmp);
            };
        };

        for(var i = 0; i < config.length; i++) {
            var v = config[i];
            if (v["componentDef"]) {
                if (v["items"]) {
                    if (act) {
                        act.setCreationPathIndex(i);
                        act.pushCreationPath("realbody");
                    }
                    // iteration of some sort
                    var itemsValue = expressionService.getValue(this.valueProvider, valueFactory.create(v["items"]));
                    // temp workaround for no typedef if value is null
                    if (itemsValue && itemsValue.each) {
                        itemsValue.each(createComponent(v), v["reverse"]);
                    }
                    if (act) {
                        act.popCreationPath("realbody");
                    }
                } else {
                    if (noInstantiate) {
                        // make a shallow clone of the cdr with the proper value provider set
                        var cdr = {};
                        cdr["componentDef"] = v["componentDef"];
                        cdr["localId"] = v["localId"];
                        cdr["attributes"] = v["attributes"];
                        cdr["valueProvider"] = this.valueProvider;
                        valueConfig.push(new SimpleValue(cdr, def, this.component));
                    } else {
                        if (act) { act.setCreationPathIndex(i); }
                        valueConfig.push(componentService.newComponentDeprecated(v, this.valueProvider,
                            this.localCreation, true));
                    }
                }

            } else {
                valueConfig.push(v);
            }
        }
    } else {
        valueConfig = config;
    }

    // For unset maps and lists, we need to get that it's a map or list, and then reset the value to null/undef
    var hasRealValue = true;
    if (valueConfig === undefined || valueConfig === null) {
        var defType = def.getTypeDefDescriptor();
        if (defType.lastIndexOf("[]") === defType.length - 2 || defType.indexOf("://List") >= 0) {
            hasRealValue = valueConfig;
            valueConfig = [];
        } else if (defType.indexOf("://Map") >= 0) {
            hasRealValue = valueConfig;
            valueConfig = {};
        }
    }
    
    valueConfig = valueFactory.create(valueConfig, def, this.component);
    if (!hasRealValue) {
        // For maps and arrays that were null or undefined, we needed to make a
        // fake empty one to get the right value type, but now need to set the
        // actual value:
        valueConfig.setValue(hasRealValue);
    }

    this.values.put(name, valueConfig);

};

//#include aura.attribute.AttributeSet_export<|MERGE_RESOLUTION|>--- conflicted
+++ resolved
@@ -74,13 +74,7 @@
  * @private
  *
  */
-<<<<<<< HEAD
 AttributeSet.prototype._getValue = function(name, raw) {
-    this.createDefault(name);
-
-    var ve = this.values._getValue(name);
-=======
-AttributeSet.prototype.getValue = function(name, raw) {
     var ve = this.values.getValue(name, true);
     
     if (!ve) {
@@ -88,7 +82,6 @@
         ve = this.values.getValue(name);
     }
     
->>>>>>> ce5882fe
     var value;
     if (!raw && ve && ve.isExpression()) {
         value = expressionService.getValue(this.getValueProvider(), ve);
@@ -208,21 +201,10 @@
  * @param {String} name The name can be a path expression inside. E.g. {!xxx....}
  * @param {Object} value The value to be set.
  */
-<<<<<<< HEAD
 AttributeSet.prototype.set = function (name, value) {
     this.createDefault(name);
 
     var ve = this.values.getValue(name);
-=======
-AttributeSet.prototype.setValue = function(name, value) {
-    var ve = this.values.getValue(name, true);
-    
-    if (!ve) {
-    	this.createDefault(name);
-        ve = this.values.getValue(name);
-    }
-    
->>>>>>> ce5882fe
     if (ve.isExpression()) {
         expressionService.setValue(this.getValueProvider(), ve, value);
     } else {
