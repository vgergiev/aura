<project xmlns="http://maven.apache.org/POM/4.0.0" xmlns:xsi="http://www.w3.org/2001/XMLSchema-instance" xsi:schemaLocation="http://maven.apache.org/POM/4.0.0 http://maven.apache.org/xsd/maven-4.0.0.xsd">
    <modelVersion>4.0.0</modelVersion>
    <artifactId>aura-resources</artifactId>
    <parent>
        <groupId>org.auraframework</groupId>
        <artifactId>aura-framework</artifactId>
<<<<<<< HEAD
        <version>0.0.392_proto-SNAPSHOT</version>
=======
        <version>0.0.393-SNAPSHOT</version>
>>>>>>> 9c645cc3
        <relativePath>../pom.xml</relativePath>
    </parent>
    <dependencies>
        <dependency>
            <groupId>org.auraframework</groupId>
            <artifactId>aura-tools</artifactId>
        </dependency>
    </dependencies>
    <build>
        <resources>
            <resource>
                <!-- We generate resources into a separate directory from
                     target/classes, so Eclipse can look for it with C-S-r if
                     anyone wants that for debugging. -->
                <directory>target/src-gen/main/resources</directory>
                <includes>
                    <include>**/*</include>
                </includes>
            </resource>
            <resource>
                <directory>src/main/resources</directory>
                <includes>
                    <include>**/*</include>
                </includes>
            </resource>
            <resource>
                <directory>target/resources-gen</directory>
                <includes>
                    <include>**/*</include>
                </includes>
            </resource>
        </resources>
        <plugins>
            <plugin>
                <artifactId>maven-antrun-plugin</artifactId>
                <executions>
                <!--
                    <execution>
                        <id>serialize-components</id>
                        <phase>generate-sources</phase>
                        <configuration>
                            <target>
                                <java classname="org.auraframework.tools.definition.RegistrySerializer" classpathref="maven.runtime.classpath" fork="true" failonerror="true">
                                    <jvmarg value="-Daura.home=${basedir}/.." />
                                    <arg value="${basedir}/target/src-gen/main/resources/registries" />
                                    <arg value="aura" />
                                    <arg value="ui" />
                                    <arg value="auraide" />
                                    <arg value="auradocs" />
                                    <arg value="aurajstest" />
                                </java>
                            </target>
                        </configuration>
                        <goals>
                            <goal>run</goal>
                        </goals>
                    </execution>
                    -->
                    <execution>
                        <id>generate-javascript</id>
                        <phase>generate-resources</phase>
                        <configuration>
                            <target>
                                <java classname="org.auraframework.tools.javascript.GenerateJavascript" classpathref="maven.runtime.classpath" fork="true" failonerror="true">
                                    <jvmarg value="-Daura.home=${basedir}/.." />
                                </java>
                            </target>
                        </configuration>
                        <goals>
                            <goal>run</goal>
                        </goals>
                    </execution>
                </executions>
            </plugin>
        </plugins>
        <pluginManagement>
            <plugins>
                <!--This plugin's configuration is used to store Eclipse m2e settings
                    only. It has no influence on the Maven build itself. -->
                <plugin>
                    <groupId>org.eclipse.m2e</groupId>
                    <artifactId>lifecycle-mapping</artifactId>
                    <version>1.0.0</version>
                    <configuration>
                        <lifecycleMappingMetadata>
                            <pluginExecutions>
                                <pluginExecution>
                                    <pluginExecutionFilter>
                                        <groupId>nl.windgazer</groupId>
                                        <artifactId>
                                            jsdoctk-plugin
                                        </artifactId>
                                        <versionRange>
                                            [2.3.2,)
                                        </versionRange>
                                        <goals>
                                            <goal>jsdoc</goal>
                                        </goals>
                                    </pluginExecutionFilter>
                                    <action>
                                        <ignore />
                                    </action>
                                </pluginExecution>
                            </pluginExecutions>
                        </lifecycleMappingMetadata>
                    </configuration>
                </plugin>
            </plugins>
        </pluginManagement>
    </build>
    <profiles>
        <profile>
            <id>jsDoc</id>
            <activation>
                <property>
                    <name>!skipJsDoc</name>
                </property>
            </activation>
            <build>
                <plugins>
                    <plugin>
                        <groupId>nl.windgazer</groupId>
                        <artifactId>jsdoctk-plugin</artifactId>
                        <executions>
                            <execution>
                                <id>do-jsdoc</id>
                                <phase>generate-resources</phase>
                                <goals>
                                    <goal>jsdoc</goal>
                                </goals>
                                <configuration>
                                    <srcDir>${basedir}/target/src-gen/main/resources</srcDir>
                                    <recurse>10</recurse>
                                    <template>${basedir}/../aura/config/jsdoc/templates</template>
                                    <directory>${basedir}/target/src-gen/main/resources/jsdoc</directory>
                                    <exclude>
                                        <param>^.*/aura_(?!doc)\w+\.js$</param>
                                    </exclude>
                                </configuration>
                            </execution>
                        </executions>
                    </plugin>
                </plugins>
            </build>
        </profile>
    </profiles>
</project><|MERGE_RESOLUTION|>--- conflicted
+++ resolved
@@ -4,11 +4,7 @@
     <parent>
         <groupId>org.auraframework</groupId>
         <artifactId>aura-framework</artifactId>
-<<<<<<< HEAD
-        <version>0.0.392_proto-SNAPSHOT</version>
-=======
-        <version>0.0.393-SNAPSHOT</version>
->>>>>>> 9c645cc3
+        <version>0.0.393_proto-SNAPSHOT</version>
         <relativePath>../pom.xml</relativePath>
     </parent>
     <dependencies>
