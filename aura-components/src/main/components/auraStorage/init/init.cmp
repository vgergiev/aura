<!--

    Copyright (C) 2012 salesforce.com, inc.

    Licensed under the Apache License, Version 2.0 (the "License");
    you may not use this file except in compliance with the License.
    You may obtain a copy of the License at

            http://www.apache.org/licenses/LICENSE-2.0

    Unless required by applicable law or agreed to in writing, software
    distributed under the License is distributed on an "AS IS" BASIS,
    WITHOUT WARRANTIES OR CONDITIONS OF ANY KIND, either express or implied.
    See the License for the specific language governing permissions and
    limitations under the License.

-->
<<<<<<< HEAD
<aura:component support="GA">
    <aura:attribute name="implementation" type="String" default="memory" description="The specific type of storage to use. Valid values are: memory, websql, indexeddb, smartstore."/>
    <aura:attribute name="clearStorageOnInit" type="Boolean" default="true" description="For persistent storage delete all previous data on initialization."/>
    <aura:attribute name="defaultExpiration" type="Integer" default="10" description="The default number of seconds that an object will be retained in storage if a request specific expiration has not been specified in the call to Action.setStorable()."/>
    <aura:attribute name="defaultAutoRefreshInterval" type="Integer" default="30" description="The default number of seconds before an auto refresh request will be initiated if a request specific interval has not been specified in the call to Action.setStorable()."/>
=======
<aura:component renderer="java://org.auraframework.component.auraStorage.InitRenderer" support="GA">
	<aura:attribute name="implementation" type="String" default="memory" description="The specific type of storage to use. Valid values are: memory, websql, indexeddb, smartstore."/>
	<aura:attribute name="clearStorageOnInit" type="Boolean" default="true" description="For persistent storage delete all previous data on initialization."/>
	<aura:attribute name="defaultExpiration" type="Integer" default="10" description="The default number of seconds that an object will be retained in storage if a request specific expiration has not been specified in the call to Action.setStorable()."/>
	<aura:attribute name="defaultAutoRefreshInterval" type="Integer" default="30" description="The default number of seconds before an auto refresh request will be initiated if a request specific interval has not been specified in the call to Action.setStorable()."/>
>>>>>>> 11515402
    <aura:attribute name="maxSize" type="Integer" default="1000" description="Maximum size in kilobytes that will be used in the memory adapter's storage. Existing items will be evicted to make room for new items using LRU and expiry strategies."/>
    <aura:attribute name="debugLoggingEnabled" type="Boolean" default="false" description="Controls if additional $A.log() messages are generated."/>
    <aura:attribute name="requireUseStorageQueryParam" type="Boolean" default="false" description="Temporary control override for conditional enablement via aura.useStorage=true query param."/>

    <aura:handler name="init" value="{!this}" action="{!c.init}"/>
    <aura:handler event="aura:noConnection" action="{!c.noConnection}"/>
    <aura:handler event="aura:connectionResumed" action="{!c.connectionResumed}"/>
</aura:component><|MERGE_RESOLUTION|>--- conflicted
+++ resolved
@@ -15,19 +15,11 @@
     limitations under the License.
 
 -->
-<<<<<<< HEAD
-<aura:component support="GA">
+<aura:component renderer="java://org.auraframework.component.auraStorage.InitRenderer" support="GA">
     <aura:attribute name="implementation" type="String" default="memory" description="The specific type of storage to use. Valid values are: memory, websql, indexeddb, smartstore."/>
     <aura:attribute name="clearStorageOnInit" type="Boolean" default="true" description="For persistent storage delete all previous data on initialization."/>
     <aura:attribute name="defaultExpiration" type="Integer" default="10" description="The default number of seconds that an object will be retained in storage if a request specific expiration has not been specified in the call to Action.setStorable()."/>
     <aura:attribute name="defaultAutoRefreshInterval" type="Integer" default="30" description="The default number of seconds before an auto refresh request will be initiated if a request specific interval has not been specified in the call to Action.setStorable()."/>
-=======
-<aura:component renderer="java://org.auraframework.component.auraStorage.InitRenderer" support="GA">
-	<aura:attribute name="implementation" type="String" default="memory" description="The specific type of storage to use. Valid values are: memory, websql, indexeddb, smartstore."/>
-	<aura:attribute name="clearStorageOnInit" type="Boolean" default="true" description="For persistent storage delete all previous data on initialization."/>
-	<aura:attribute name="defaultExpiration" type="Integer" default="10" description="The default number of seconds that an object will be retained in storage if a request specific expiration has not been specified in the call to Action.setStorable()."/>
-	<aura:attribute name="defaultAutoRefreshInterval" type="Integer" default="30" description="The default number of seconds before an auto refresh request will be initiated if a request specific interval has not been specified in the call to Action.setStorable()."/>
->>>>>>> 11515402
     <aura:attribute name="maxSize" type="Integer" default="1000" description="Maximum size in kilobytes that will be used in the memory adapter's storage. Existing items will be evicted to make room for new items using LRU and expiry strategies."/>
     <aura:attribute name="debugLoggingEnabled" type="Boolean" default="false" description="Controls if additional $A.log() messages are generated."/>
     <aura:attribute name="requireUseStorageQueryParam" type="Boolean" default="false" description="Temporary control override for conditional enablement via aura.useStorage=true query param."/>
