/*
 * Copyright (C) 2012 salesforce.com, inc.
 *
 * Licensed under the Apache License, Version 2.0 (the "License");
 * you may not use this file except in compliance with the License.
 * You may obtain a copy of the License at
 *
 *         http://www.apache.org/licenses/LICENSE-2.0
 *
 * Unless required by applicable law or agreed to in writing, software
 * distributed under the License is distributed on an "AS IS" BASIS,
 * WITHOUT WARRANTIES OR CONDITIONS OF ANY KIND, either express or implied.
 * See the License for the specific language governing permissions and
 * limitations under the License.
 */
.uiButton{
    display: inline-block;
    cursor: pointer;
}
.uiButton .label{
    display: block;
}
.uiButton.default{
    font-weight: bold;
    font-size: .9em;
    margin: 2px 3px;
    padding: 4px 6px;
    text-decoration:none;
    text-align:center;
<<<<<<< HEAD
    border-radius:4px;
    border:0;
    border-top:1px solid rgba(255,255,255,.45);
    background:-webkit-gradient(linear, 0% 0%, 0% 100%, from(#F8F8F9), to(#DDDFE1));
    background:-webkit-linear-gradient(#F8F8F9, #DDDFE1);
    background:linear-gradient(#F8F8F9, #DDDFE1);
    -webkit-box-shadow:rgba(0, 0, 0, 0.699219) 0px 1px 3px, rgba(0, 0, 0, 0.296875) 0px 1px 0px;
    box-shadow:rgba(0, 0, 0, 0.699219) 0px 1px 3px, rgba(0, 0, 0, 0.296875) 0px 1px 0px;
    text-shadow: white 0px 1px 1px;
}
.uiButton.default:hover,
.uiButton.default:focus{
    background: #757D8A -webkit-gradient(linear, 0% 0%, 0% 100%, from(#7F8792), to(#535B68));
    background: #757D8A -webkit-linear-gradient(#7F8792,#535B68);
    background: #757D8A -moz-linear-gradient(#7F8792,#535B68);
    background: #757D8A linear-gradient(#7F8792,#535B68);
=======
    border-radius:4px;    
    border:0;
    border-top:1px solid rgba(255,255,255,.45);    
	
	background: -moz-linear-gradient(#F8F8F9, #DDDFE1);  
    background: -webkit-gradient(linear, left top, left bottom, color-stop(0%, #F8F8F9), color-stop(100%, #DDDFE1));  
    background: -webkit-linear-gradient(#F8F8F9, #DDDFE1);
    background: linear-gradient(#F8F8F9, #DDDFE1);
    
	text-shadow: white 0px 1px 1px;	
	-webkit-box-shadow: 0px 1px 3px rgba(0, 0, 0, 0.69922), 0px 1px 0px rgba(0, 0, 0, 0.29688);
    -moz-box-shadow: 0px 1px 3px rgba(0, 0, 0, 0.69922), 0px 1px 0px rgba(0, 0, 0, 0.29688);
    box-shadow: 0px 1px 3px rgba(0, 0, 0, 0.69922), 0px 1px 0px rgba(0, 0, 0, 0.29688); 
	
}
.uiButton.default:hover{
	border-radius:4px;
	background: #757D8A -webkit-gradient(linear, 0% 0%, 0% 100%, from(#7F8792), to(#535B68));
	
	background: #757D8A -moz-linear-gradient(#7F8792, #535B68);   
    background: #757D8A -webkit-gradient(linear, left top, left bottom, color-stop(0%, #7F8792), color-stop(100%, #535B68));  
    background: #757D8A -webkit-linear-gradient(#7F8792, #535B68);
    background: #757D8A linear-gradient(#7F8792, #535B68);
    
	
>>>>>>> d7da1843
    border:0;
    border-top:1px solid rgba(255,255,255,.45);
    text-shadow: rgba(0, 0, 0, 0.5) 0px -1px 1px;
}
.uiButton.default .label{
    white-space:nowrap;
    color: #3A3D42;
    padding:0 1px;
}
.uiButton.default:hover .label,
.uiButton.default:focus .label{
    color: #FFF;
}
.uiButton.default:disabled{
    cursor:default;
    background:#B9B9B9;
    -webkit-box-shadow:none;
    box-shadow:none;
    text-shadow:none;
}
.uiButton.default:disabled .label{
    color:#888;
}
.uiButton.default:disabled .label:hover{
    color:#888;
}<|MERGE_RESOLUTION|>--- conflicted
+++ resolved
@@ -14,71 +14,43 @@
  * limitations under the License.
  */
 .uiButton{
-    display: inline-block;
+	display: inline-block;
     cursor: pointer;
 }
 .uiButton .label{
-    display: block;
+	display: block;
 }
 .uiButton.default{
-    font-weight: bold;
+	font-weight: bold;
     font-size: .9em;
     margin: 2px 3px;
     padding: 4px 6px;
     text-decoration:none;
     text-align:center;
-<<<<<<< HEAD
     border-radius:4px;
     border:0;
-    border-top:1px solid rgba(255,255,255,.45);
+    border-top:1px solid rgba(255,255,255,.45);     
     background:-webkit-gradient(linear, 0% 0%, 0% 100%, from(#F8F8F9), to(#DDDFE1));
     background:-webkit-linear-gradient(#F8F8F9, #DDDFE1);
     background:linear-gradient(#F8F8F9, #DDDFE1);
     -webkit-box-shadow:rgba(0, 0, 0, 0.699219) 0px 1px 3px, rgba(0, 0, 0, 0.296875) 0px 1px 0px;
     box-shadow:rgba(0, 0, 0, 0.699219) 0px 1px 3px, rgba(0, 0, 0, 0.296875) 0px 1px 0px;
-    text-shadow: white 0px 1px 1px;
+	text-shadow: white 0px 1px 1px;	
 }
 .uiButton.default:hover,
 .uiButton.default:focus{
-    background: #757D8A -webkit-gradient(linear, 0% 0%, 0% 100%, from(#7F8792), to(#535B68));
+	background: #757D8A -webkit-gradient(linear, 0% 0%, 0% 100%, from(#7F8792), to(#535B68));
     background: #757D8A -webkit-linear-gradient(#7F8792,#535B68);
     background: #757D8A -moz-linear-gradient(#7F8792,#535B68);
     background: #757D8A linear-gradient(#7F8792,#535B68);
-=======
-    border-radius:4px;    
     border:0;
-    border-top:1px solid rgba(255,255,255,.45);    
-	
-	background: -moz-linear-gradient(#F8F8F9, #DDDFE1);  
-    background: -webkit-gradient(linear, left top, left bottom, color-stop(0%, #F8F8F9), color-stop(100%, #DDDFE1));  
-    background: -webkit-linear-gradient(#F8F8F9, #DDDFE1);
-    background: linear-gradient(#F8F8F9, #DDDFE1);
-    
-	text-shadow: white 0px 1px 1px;	
-	-webkit-box-shadow: 0px 1px 3px rgba(0, 0, 0, 0.69922), 0px 1px 0px rgba(0, 0, 0, 0.29688);
-    -moz-box-shadow: 0px 1px 3px rgba(0, 0, 0, 0.69922), 0px 1px 0px rgba(0, 0, 0, 0.29688);
-    box-shadow: 0px 1px 3px rgba(0, 0, 0, 0.69922), 0px 1px 0px rgba(0, 0, 0, 0.29688); 
-	
-}
-.uiButton.default:hover{
-	border-radius:4px;
-	background: #757D8A -webkit-gradient(linear, 0% 0%, 0% 100%, from(#7F8792), to(#535B68));
-	
-	background: #757D8A -moz-linear-gradient(#7F8792, #535B68);   
-    background: #757D8A -webkit-gradient(linear, left top, left bottom, color-stop(0%, #7F8792), color-stop(100%, #535B68));  
-    background: #757D8A -webkit-linear-gradient(#7F8792, #535B68);
-    background: #757D8A linear-gradient(#7F8792, #535B68);
-    
-	
->>>>>>> d7da1843
-    border:0;
-    border-top:1px solid rgba(255,255,255,.45);
-    text-shadow: rgba(0, 0, 0, 0.5) 0px -1px 1px;
+    border-top:1px solid rgba(255,255,255,.45);     
+	text-shadow: rgba(0, 0, 0, 0.5) 0px -1px 1px;
 }
 .uiButton.default .label{
     white-space:nowrap;
-    color: #3A3D42;
-    padding:0 1px;
+	color: #3A3D42;
+	padding:0 1px;
 }
 .uiButton.default:hover .label,
 .uiButton.default:focus .label{
