--- conflicted
+++ resolved
@@ -51,10 +51,7 @@
 		
 	swapShowMore: function (cmp) {
 		// Timeout to allow for rendering of new element.
-<<<<<<< HEAD
-		setTimeout(function () { 
-			cmp._pullUpEl = cmp.find('pullUp').getElement();;
-=======
+
 		// If 'pullUp' within the pull to load more affordance hasn't rendered within 100ms, 
 		// then this function will be unable to update the reference to 'pullUp'. 
 		setTimeout(function () {
@@ -67,7 +64,6 @@
 					cmp._pullUpEl = pullUp.getElement();
 				}
 			}
->>>>>>> cb6497c1
 		}, 100);
 	},
 	
@@ -142,11 +138,7 @@
 					var pullToShowMoreAction = component.get("v.onPullToShowMore");
 					var pullUpOffset = 0;
 					
-<<<<<<< HEAD
-					if (pullToShowMoreAction && component.get('v.canShowMore')) {
-=======
-					if (pullToShowMoreAction && component.isValid() && component.get('v.canShowMore')) {
->>>>>>> cb6497c1
+  					if (pullToShowMoreAction && component.isValid() && component.get('v.canShowMore')) {
 						var shim = component.find("shim").getElement();
 						component._pullUpEl = component.find("pullUp").getElement();
 						// pullUpEl.offsetHeight is unreliable, so calculating
@@ -248,11 +240,7 @@
 								}
 							}
 														
-<<<<<<< HEAD
-							if (pullToShowMoreAction && component.get('v.canShowMore')) {
-=======
 							if (pullToShowMoreAction && component.isValid() && component.get('v.canShowMore')) {
->>>>>>> cb6497c1
 								var threshold = this.bottomY - PULL_DISTANCE;
 								
 								if (this.y < threshold && $A.util.hasClass(component._pullUpEl, 'pullDown')) {
@@ -281,11 +269,7 @@
 								}
 							}
 							
-<<<<<<< HEAD
-							if (pullToShowMoreAction && component.get('v.canShowMore')) {
-=======
 							if (pullToShowMoreAction && component.isValid() && component.get('v.canShowMore')) {
->>>>>>> cb6497c1
 								if ($A.util.hasClass(component._pullUpEl, 'pullFlip')) {
 									$A.util.swapClass(component._pullUpEl, 'pullFlip', 'pullLoading');
 									setTimeout(function() {
@@ -318,11 +302,7 @@
 								}, 50);
 							}
 							
-<<<<<<< HEAD
-							if (pullToShowMoreAction && component.get('v.canShowMore')) {
-=======
 							if (pullToShowMoreAction && component.isValid() && component.get('v.canShowMore')) {
->>>>>>> cb6497c1
 								// keep the "loading" styling as it animates up
 								// then replace with the "pull down" styling
 								setTimeout(function() {
