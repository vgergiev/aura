/*
 * Copyright (C) 2013 salesforce.com, inc.
 *
 * Licensed under the Apache License, Version 2.0 (the "License");
 * you may not use this file except in compliance with the License.
 * You may obtain a copy of the License at
 *
 *         http://www.apache.org/licenses/LICENSE-2.0
 *
 * Unless required by applicable law or agreed to in writing, software
 * distributed under the License is distributed on an "AS IS" BASIS,
 * WITHOUT WARRANTIES OR CONDITIONS OF ANY KIND, either express or implied.
 * See the License for the specific language governing permissions and
 * limitations under the License.
 */
 
({
/*
* ========================= 
* PUBLIC HELPER METHODS
* =========================
*/
    init : function(component) {
        var scrollerWrapperDOM  = this._getScrollerWrapper(component),
            scrollerOptions     = this._mapAuraScrollerOptions(component),
            scrollerNamespace   = this.getScrollerNamespace(component),
            ScrollerConstructor = scrollerNamespace.constructor,
            scrollerInstance    = new ScrollerConstructor(scrollerWrapperDOM, scrollerOptions);
        
        this._attachAuraEvents(component, scrollerInstance);
        this.setScollerInstance(component, scrollerInstance);

    },
    getScrollerInstance: function (component) {
        return component._scroller;
    },
    setScollerInstance: function (component, scrollerInstance) {
        var helper = this;
        component._scroller = scrollerInstance;
        
        component.getScrollerInstance = function () {
            return helper.getScrollerInstance(this);
        }

        component.getScrollerNamespace = function () {
            return helper.getScrollerNamespace(this);
        }

        // For debugging purposes...
       // #if {"excludeModes" : ["PRODUCTION"]}
            var scrollerNS = this.getScrollerNamespace(component),
                instances  = scrollerNS.instances || (scrollerNS.instances = {});
            instances[component.getGlobalId()] = scrollerInstance;
        // #end
    },
    getScrollerNamespace: function (component) {
        if (typeof window.__S === "undefined") {
            this._bootstrapScroller();
        }
        return window.__S;
    },
    handleScrollTo : function(component, event) {
        var scroller = this.getScrollerInstance(component),
            params   = event.getParams(),
            dest     = params.destination,
            time     = params.time,
            x        = params.xcoord || 0,
            y        = params.ycoord || 0;

        if (dest === 'custom') {
            scroller.scrollTo(x, y, time);
        } else if (dest === 'top' || dest === 'left') {
            scroller.scrollToTop(time);
        } else if (dest === 'bottom' || dest === 'right') {
            scroller.scrollToBottom(time);
        }
    },
    handleScrollBy: function (component, event) {
        var scroller = this.getScrollerInstance(component),
            params   = event.getParams(),
            time     = params.time,
            deltaX   = params.deltaX || 0,
            deltaY   = params.deltaY || 0;

        scroller.scrollTo(scroller.x + deltaX, scroller.y + deltaY, time);
    },
    swapShowMore: function (cmp, newValue) {
        var scroller = this.getScrollerInstance(cmp);
        if (scroller && scroller.togglePullToLoadMore) {
            scroller.togglePullToLoadMore(newValue);
        }
    },
    swapRefresh: function (cmp, newValue) {
        var scroller = this.getScrollerInstance(cmp);
        if (scroller && scroller.togglePullToRefresh) {
            scroller.togglePullToRefresh(newValue);
        }
    },
/*
* ========================= 
* PRIVATE HELPER METHODS
* =========================
*/
    /*
    * @_bind: 
    * Receives a method and an array of arguments 
    * Returns a function binding the current context and concatenating the original args with the news ones returned
    */
    _bind: function (method) {
        var context = this, 
            xArgs   = Array.prototype.slice.call(arguments, 1);

        return function () {
            method.apply(context, xArgs.concat(Array.prototype.slice.call(arguments)));
        }
    },
    _getScrollerWrapper: function (component) {
        return component.find('scrollWrapper').getElement();
    },
    
<<<<<<< HEAD
    _getPullToRefreshConfig: function (component) {
        return {
            labelPull     : component.get("v.pullToRefreshPull"),
            labelRelease  : component.get("v.pullToRefreshRelease"),
            labelUpdate   : component.get("v.pullToRefreshUpdating"),
            labelSubtitle : component.get("v.pullToRefreshSubtitle"),
            labelError    : component.get("v.pullToRefreshError")
        }
    },
    _getPullToLoadMoreConfig: function (component) {
        return {
            labelPull     : component.get("v.pullToShowMorePull"),
            labelRelease  : component.get("v.pullToShowMoreRelease"),
            labelUpdate   : component.get("v.pullToShowMoreUpdating"),
            labelSubtitle : component.get("v.pullToShowMoreSubtitle"),
            labelError    : component.get("v.pullToShowMoreError")
=======
    _getPullToRefreshConfig: function (attrs) {
        var nativeScroller = attrs.get('useNativeScroller');
        return {
            labelPull     : nativeScroller ? attrs.get('pullToRefreshClick'): attrs.get("pullToRefreshPull"),
            labelRelease  : attrs.get("pullToRefreshRelease"),
            labelUpdate   : attrs.get("pullToRefreshUpdating"),
            labelSubtitle : attrs.get("pullToRefreshSubtitle"),
            labelError    : attrs.get("pullToRefreshError")
        }
    },
    _getPullToLoadMoreConfig: function (attrs) {
        var nativeScroller = attrs.get('useNativeScroller');
        return {
            labelPull     : nativeScroller ? attrs.get('pullToShowMoreClick') : attrs.get("pullToShowMorePull"),
            labelRelease  : attrs.get("pullToShowMoreRelease"),
            labelUpdate   : attrs.get("pullToShowMoreUpdating"),
            labelSubtitle : attrs.get("pullToShowMoreSubtitle"),
            labelError    : attrs.get("pullToShowMoreError")
>>>>>>> 6b08811b
        }
    },
    _getInfiniteLoadingConfig: function (component) {
        var self               = this,
            auraDataProvider   = component.get('v.infiniteLoadingDataProvider'),
            dataProviderBridge = function (callback) {
                if (auraDataProvider) {
                    auraDataProvider.run(callback);
                } else {
                    callback({error:'Invalid Provider'});
                }
            };

        return {
            threshold    : component.get('v.infiniteLoadingThreshold'),
            dataProvider : dataProviderBridge
        }
    },
    _getPlugins: function (component) {
        var rawPlugins      = component.get('v.plugins') || '',
            plugins         = (rawPlugins && rawPlugins.split(',')) || [],
            corePlugins     = [],
            scrollbars      = component.get('v.showScrollbars'),
            snap            = component.get('v.snap'),
            endless         = component.get('v.endless'),
            infiniteLoading = component.get('v.infiniteLoading');

        // If the attributes are true add the core plugins to the scroller plugin array
        scrollbars      && corePlugins.push('Indicators');
        snap            && corePlugins.push('Snap');
        endless         && corePlugins.push('Endless');
        infiniteLoading && corePlugins.push('InfiniteLoading');

        return corePlugins.concat(plugins);
    },
    _mapAuraScrollerOptions: function (component) {
        var device                = $A.get('$Browser'),
            cssTransition         = component.get('v.useCSSTransition'),
            canRefresh            = component.get('v.canRefresh'),
            canShowMore           = component.get('v.canShowMore'),

            // scroller properties check
<<<<<<< HEAD
            enabled               = component.get('v.enabled'),
            width                 = component.get('v.width'),
            height                = component.get('v.height'),
            scroll                = component.get('v.scroll'),
            scrollbars            = component.get('v.showScrollbars'),
            gpuOptimization       = component.get('v.gpuOptimization'),

=======
            useNativeScroller     = attributes.get('useNativeScroller'),
            enabled               = attributes.get('enabled'),
            width                 = attributes.get('width'),
            height                = attributes.get('height'),
            scroll                = attributes.get('scroll'),
            scrollbars            = attributes.get('showScrollbars'),
            gpuOptimization       = attributes.get('gpuOptimization'),
           
>>>>>>> 6b08811b
            // For now, default android and ios to use CSSTransitions
            useCSSTransition      = typeof cssTransition === "boolean" ? cssTransition : (!gpuOptimization && (device.isIOS || device.isAndroid)),
            
            snap                  = component.get('v.snapType'),
            bindToWrapper         = component.get('v.bindEventsToScroller'),
            plugins               = this._getPlugins(component),

            auraOnPullToRefresh   = component.get('v.onPullToRefresh'),
            auraOnPullToLoadMore  = component.get('v.onPullToShowMore'),
            auraInfiniteLoading   = component.get('v.infiniteLoadingDataProvider'),

            pullToRefresh         = canRefresh,
            pullToLoadMore        = canShowMore,
            infiniteLoading       = auraInfiniteLoading && component.get('v.infiniteLoading'),

<<<<<<< HEAD
            pullToRefreshConfig   = pullToRefresh   && this._getPullToRefreshConfig(component),
            pullToLoadMoreConfig  = pullToLoadMore  && this._getPullToLoadMoreConfig(component),
            infiniteLoadingConfig = infiniteLoading && this._getInfiniteLoadingConfig(component);
=======
            pullToRefreshConfig   = this._getPullToRefreshConfig(attributes),
            pullToLoadMoreConfig  = this._getPullToLoadMoreConfig(attributes),
            infiniteLoadingConfig = this._getInfiniteLoadingConfig(attributes);
>>>>>>> 6b08811b
        
        return {
            enabled               : useNativeScroller ? false : enabled,
            useNativeScroller     : useNativeScroller,
            itemWidth             : width,
            itemHeight            : height,
            scroll                : scroll,
            scrollbars            : scrollbars,
            useCSSTransition      : useCSSTransition,
            bindToWrapper         : bindToWrapper,
            gpuOptimization       : gpuOptimization,

            pullToRefresh         : pullToRefresh,
            pullToLoadMore        : pullToLoadMore,
            infiniteLoading       : !!infiniteLoading,
            
            onPullToRefresh       : auraOnPullToRefresh  && this._bind(this._bridgeScrollerCallback, component, auraOnPullToRefresh),
            onPullToLoadMore      : auraOnPullToLoadMore && this._bind(this._bridgeScrollerCallback, component, auraOnPullToLoadMore),
            pullToRefreshConfig   : pullToRefreshConfig,
            pullToLoadMoreConfig  : pullToLoadMoreConfig,
            infiniteLoadingConfig : infiniteLoadingConfig,

            plugins               : plugins
        };
    },
    _bridgeScrollerCallback: function (component, auraAction, callback) {
        var timeout   = 5000,
            triggered = false;

        // If the callback was not triggered after a big timeout, call it manually with an error
        window.setTimeout(function () {
            if (!triggered) {
                callback({
                    /*labelError: 'Callback never called...'*/
                });
            }
        }, timeout);

        $A.run(function () {
            auraAction.run(function () {
                triggered = true;
                callback.apply(this, arguments);
            });    
        });
        
    },
    _bridgeScrollerAction: function (component, scrollerInstance, actionName) {
        var attrActionName = 'on' + actionName.charAt(0).toUpperCase() + actionName.slice(1),
            action = component.get("v." + attrActionName);

        if (action) {
            scrollerInstance.on(actionName, function () {
                action.run.apply(action, arguments);
            });
        }
    },
    _preventDefault: function (e) {
        e.preventDefault();
    },
    _attachAuraEvents: function (component, scrollerInstance) {
        var events = [
                'beforeScrollStart',
                'scrollStart',
                'scrollMove',
                'scrollEnd'
            ], wrapper;

        if (component.get('v.preventDefaultOnMove')) {
            wrapper = this._getScrollerWrapper(component);
            wrapper.addEventListener('touchmove', this._preventDefault, false);
        }

        if (attrs.get('useNativeScroller')) {
            this._attachClickEventsToPullsTo(component, attrs, scrollerInstance);
        }

        for (var i = 0; i < events.length; i++) {
            this._bridgeScrollerAction(component, scrollerInstance, events[i]);
        }

        this._stopNativeDragging(component);
        this._captureClickEvents(component, scrollerInstance);
    },
    /*
    * If we use native scrolling pullToShowMore and pullToRefresh will render as part of the scroller
    * We need to attach the click events so we can trigger the same funcionality
    */
    _attachClickEventsToPullsTo: function (cmp, attrs, scrollerInstance) {
        var wrapper        = scrollerInstance.wrapper,
            pullToRefresh  = wrapper.getElementsByClassName('pullToRefresh')[0],
            pullToLoadMore = wrapper.getElementsByClassName('pullToLoadMore')[0];

        if (pullToRefresh) {
            pullToRefresh.addEventListener('click', function () {
                scrollerInstance.triggerPTR();
            }, false);
        }

        if (pullToLoadMore) {
            pullToLoadMore.addEventListener('click', function () {
                scrollerInstance._triggerPTL();
            }, false);
        }
    },

    /*
    * @_stopNativeDraggin
    * Preventsthe native dragging functionality of for desktop browsers.
    * Removes the undesired dragging effect if click happens within an anchor or li elements.
    */
    _stopNativeDragging: function (component) {
        var wrapper = this._getScrollerWrapper(component);
        wrapper.ondragstart = function () { return false; }; //testing
    },
    /*
    * @_captureClickEvents:
    *
    * Due to the way aura handles click events (attaching the handler directly to the DOM element (no delegation mechanism))
    * We need to handle the click event in the capture face, and if the scroller didn't move, let  the event flow and let aura handle the event.
    * Otherwise a click will be fired even when you have moved the scroller which presents a huge usability issue.
    * This function will make the click pointers and touch events work properly across devices/platforms
    */
    _captureClickEvents: function (component, scroller) {
        var wrapper = this._getScrollerWrapper(component);

        wrapper.addEventListener('click', function (e) {
            if (scroller.moved) {
                e.cancelBubble = true;
                e.stopPropagation();
            }
        }, true)
    },
    deactivate: function(component) {
        var namespace = this.getScrollerNamespace(),
            scroller  = this.getScrollerInstance(component),
            wrapper   = this._getScrollerWrapper(component);

        if (component.get('v.preventDefaultOnMove')) {
            wrapper.removeEventListener('touchmove', this._preventDefault, false);
        }

        // #if {"excludeModes" : ["PRODUCTION"]}
        delete namespace.instances[component.getGlobalId()];
        // #end

        if (scroller) {
            scroller.destroy();
        }

       delete component._scroller;
    },

/*
* <<<<<<<<<<<<<<<<<<<<<<<<<<<<<<<<<<<<<<<<<<<<<<<<<<<<<<<<<<<<<<<<<<<<<<<<<<<<<
* ============================================================================= 
*
*   _____                _ _             ___    ___  
*  / ____|              | | |           |__ \  / _ \ 
* | (___   ___ _ __ ___ | | | ___ _ __     ) || | | |
*  \___ \ / __| '__/ _ \| | |/ _ \ '__|   / / | | | |
*  ____) | (__| | | (_) | | |  __/ |     / /_ | |_| |
* |_____/ \___|_|  \___/|_|_|\___|_|    |____(_)___/ 
*                                                    
*
* SCROLLER VANILLA JS BOOTSTRAP!
* DO NOT TOUCH BEYOND THIS POINT MANUALLY!
*
* IF YOU WANT TO MODIFY THIS CODE those are the steps:
* 
*    1. Clone this repo:  https://git.soma.salesforce.com/UI/scroller and follow the instructions there to test and modify the code
*    2. Once you have your changes tested and ready to go, run "grunt aurabuild" to genereate a transpiled version of the Scroller for Aura. The results are in the /build folder
*    3. Copy the content of the file right after this comments. Make sure you don't break anything in the SFDC/P4 world!
*
* NEVER UPDATE THIS CODE WITHOUT UPDATING THE ORIGINAL GIT REPO!!!    
* ALSO, BEFORE MODIFYING ANYTHING, PLEASE TALK TO Diego (@dval) or Nihar (@ndandekar)
*
* =============================================================================
* <<<<<<<<<<<<<<<<<<<<<<<<<<<<<<<<<<<<<<<<<<<<<<<<<<<<<<<<<<<<<<<<<<<<<<<<<<<<<
*/
_bootstrapScroller: function () {
    this._initScrollerDependencies();
    this._initScroller();
    this._initScrollerPlugins();
},
_initScrollerDependencies: function () {
    !function(a){a.__S||(a.__S={plugins:{}}),a.DEBUG=function(b){return b?console:{warn:function(){a.console.warn.apply(console,arguments)},log:function(){}}}("#debug"===a.document.location.hash)}(window),function(a){Array.prototype.forEach||(Array.prototype.forEach=function(a){"use strict";if(void 0===this||null===this)throw new TypeError;var b=Object(this),c=b.length>>>0;if("function"!=typeof a)throw new TypeError;for(var d=arguments.length>=2?arguments[1]:void 0,e=0;c>e;e++)e in b&&a.call(d,b[e],e,b)});var b,c,d,e=a.__S||(a.__S={}),f=a.document.documentElement.style,g=["webkit","Moz","ms"],h=!1,i=!1;if("transition"in f)h=!0,c="";else for(d=0;d<g.length;d++)b=g[d]+"Transition","undefined"!==f.transform&&(h=!0,c=g[d]);if("undefined"!=typeof f.transform)i=!0;else for(d=0;d<g.length;d++)b=g[d]+"Transform","undefined"!=typeof f[b]&&(i=!0,c=g[d]);e.support={prefix:c,transition:h,transform:i,matrix:!(!a.WebKitCSSMatrix&&!a.MSCSSMatrix),touch:"ontouchstart"in a,pointers:a.navigator.pointerEnabled,msPointers:a.navigator.msPointerEnabled}}(window),function(a){function b(b,c){for(var d=["Top","Right","Bottom","Left"],e=a.getComputedStyle(c),f="width"===b,g=f?1:0,h=0;4>g;g+=2)h+=parseInt(e["margin"+d[g]],10);return h+(f?c.offsetWidth:c.offsetHeight)}var c=a.__S||(a.__S={}),d=c.support,e=d&&d.prefix,f={};return d?(d.transition&&d.transform&&(f=""!==e?{transform:e+"Transform",transitionTimingFunction:e+"TransitionTimingFunction",transitionDuration:e+"TransitionDuration",transformOrigin:e+"TransformOrigin",boxSizing:e+"BoxSizing",matrix:a.WebKitCSSMatrix||a.MSCSSMatrix}:{transform:"transform",transitionTimingFunction:"transitionTimingFunction",transitionDuration:"transitionDuration",transformOrigin:"transformOrigin",boxSizing:"boxSizing",matrix:a.WebKitCSSMatrix||a.MSCSSMatrix}),f.getHeight=function(a){return b("height",a)},f.getWidth=function(a){return b("width",a)},void(c.styles=f)):void a.console.log("Scroller Dependency error! browser support detection needed")}(window),function(a){"use strict";var b=a.__S||(a.__S={}),c={simpleMerge:function(a,b){var c,d={};for(c in a)d[c]=a[c];for(c in b)d[c]=b[c];return d},parseDOM:function(b){var c;return b&&b.length?"string"==typeof b?(c=a.document.createElement("div"),c.innerHTML=b,Array.prototype.slice.call(c.children,0)):Array.prototype.slice.call(b,0):void 0},bind:function(a,b,c,d){a.addEventListener(b,c,!!d)},unbind:function(a,b,c,d){a.removeEventListener(b,c,!!d)}};b.helpers=c}(window),function(a){for(var b=0,c=["ms","moz","webkit","o"],d=0;d<c.length&&!a.requestAnimationFrame;++d)a.requestAnimationFrame=a[c[d]+"RequestAnimationFrame"],a.cancelAnimationFrame=a[c[d]+"CancelAnimationFrame"]||a[c[d]+"CancelRequestAnimationFrame"];a.requestAnimationFrame||(a.requestAnimationFrame=function(c){var d=(new Date).getTime(),e=Math.max(0,16-(d-b)),f=a.setTimeout(function(){c(d+e)},e);return b=d+e,f}),a.cancelAnimationFrame||(a.cancelAnimationFrame=function(b){a.clearTimeout(b)})}(window),function(a){function b(a){if(this._element=a,a.className!=this._classCache){if(this._classCache=a.className,!this._classCache)return;var b,c=this._classCache.replace(/^\s+|\s+$/g,"").split(/\s+/);for(b=0;b<c.length;b++)h.call(this,c[b])}}function c(a,b){a.className=b.join(" ")}function d(a,b,c){Object.defineProperty?Object.defineProperty(a,b,{get:c}):a.__defineGetter__(b,c)}if(!("undefined"==typeof a.Element||"classList"in document.documentElement)){Array.prototype.indexOf||(Array.prototype.indexOf=function(a,b){for(var c=b||0,d=this.length;d>c;c++)if(this[c]===a)return c;return-1});var e=Array.prototype,f=e.indexOf,g=e.slice,h=e.push,i=e.splice,j=e.join;b.prototype={add:function(a){this.contains(a)||(h.call(this,a),c(this._element,g.call(this,0)))},contains:function(a){return-1!==f.call(this,a)},item:function(a){return this[a]||null},remove:function(a){var b=f.call(this,a);-1!==b&&(i.call(this,b,1),c(this._element,g.call(this,0)))},toString:function(){return j.call(this," ")},toggle:function(a){return this.contains(a)?this.remove(a):this.add(a),this.contains(a)}},window.DOMTokenList=b,d(Element.prototype,"classList",function(){return new b(this)})}}(window),function(a){"use strict";function b(a,b,c,e){function f(a,b){return 1-3*b+3*a}function g(a,b){return 3*b-6*a}function h(a){return 3*a}function i(a,b,c){return((f(b,c)*a+g(b,c))*a+h(b))*a}function j(a,b,c){return 3*f(b,c)*a*a+2*g(b,c)*a+h(b)}function k(b){var e,f,g,h=b,k=d;for(g=0;k>g;g++){if(e=j(h,a,c),0===e)return h;f=i(h,a,c)-b,h-=f/e}return h}var l;return l=function(d){return a==b&&c==e?d:i(k(d),b,e)},l.toString=function(){return"cubic-bezier("+a+", "+b+", "+c+", "+e+")"},l}var c=a.__S||(a.__S={}),d=4;c.CubicBezier=b}(window);
},
_initScrollerPlugins: function () {
    this._initSurfaceManagerPlugin();
    this._initPullToRefreshPlugin();
    this._initPullToLoadMorePlugin();
    this._initIndicatorsPlugin();
    this._initInfiniteLoadingPlugin();
    this._initEndlessPlugin();
    this._initSnapPlugin();
},
_initScroller: function () {
    (function (w) {
    "use strict";

    // GLOBALS UTILS
    var NOW            = Date.now || function () { return new Date().getTime(); },
        RAF            = w.requestAnimationFrame,
        CAF            = w.cancelAnimationFrame,

    // NAMESPACES
        SCROLLER       = w.__S || {},
        PLUGINS        = SCROLLER.plugins,
        HELPERS        = SCROLLER.helpers,
        SUPPORT        = SCROLLER.support,
        STYLES         = SCROLLER.styles,
        CubicBezier    = SCROLLER.CubicBezier,

    // Distinguish type of touch events so they don't conflict in certain contexts, 
    // like Dual gestures on Windows Tablets or in ChromeDevTools 
    // (bug where enabling touch gestures, it fire both types)
        EVENT_TYPE = {
            touchstart : 1,
            touchmove  : 1,
            touchend   : 1,

            mousedown : 2,
            mousemove : 2,
            mouseup   : 2,

            pointerdown : 3,
            pointermove : 3,
            pointerup   : 3,

            MSPointerDown : 4,
            MSPointerMove : 4,
            MSPointerUp   : 4
        },

        SCROLL_VERTICAL      = 'vertical',
        SCROLL_HORIZONTAL    = 'horizontal',

        ACTION_RESET         = 'reset',
        ACTION_LOCK          = 'lock',
        ACTION_GESTURE_START = 'gestureStart',
        ACTION_GESTURE_MOVE  = 'gestureMove',
        ACTION_ANIM_MOVING   = 'animationMove',
        ACTION_ANIM_END      = 'animationEnd',

        HOOK_BEFORE          = 'before',
        HOOK_AFTER           = 'after',

        // Functions easings for either animations or RAF
        EASING_REGULAR = CubicBezier(0.33, 0.66, 0.66, 1),
        EASING_BOUNCE  = CubicBezier(0.33, 0.33, 0.66, 0.81),
        EASING = {
            regular : {
                style : EASING_REGULAR.toString(),
                fn    : EASING_REGULAR
            },
            bounce : {
                style : EASING_BOUNCE.toString(),
                fn    : EASING_BOUNCE,
            }
        },
        // Default options
        DEFAULTS = {
            enabled               : true,
            bounceTime            : 600,
            useCSSTransition      : false,
            dualListeners         : false,
            minThreshold          : 5,     // It should be in the [0, 10] range
            minDirectionThreshold : 2,    // It should be smaller than minThreshold
            lockOnDirection       : null,
            itemHeight            : null,
            itemWidth             : null,
            bindToWrapper         : false,
            scroll                : SCROLL_VERTICAL,
            pullToRefresh         : false,
            pullToLoadMore        : false,
            scrollbars            : false,
            infiniteLoading       : false,
            gpuOptimization       : true
        },

        ACCELERATION_CONSTANT = 0.0005,
        MOUSE_WHEEL_SPEED     = 20,
        MOUSE_WHEEL_INVERTED  = false;

    function Scroller (el, config) {
        config || (config = {});
        this.x    = 0;
        this.y    = 0;

        this._setConfig(config);
        this._setElement(el);
        this._setSize();
        this._initializeEvents();
        this._initializePlugins(config);
        this._initialize();

        this._handleEvents('bind');
    }

    //STATICS
    Scroller.DEFAULTS              = DEFAULTS;
    Scroller.CubicBezier           = CubicBezier;
    Scroller.EASING_REGULAR        = EASING_REGULAR;
    Scroller.EASING_BOUNCE         = EASING_BOUNCE;
    Scroller.EASING                = EASING;
    Scroller.ACCELERATION_CONSTANT = ACCELERATION_CONSTANT;
    Scroller.SCROLL_VERTICAL       = SCROLL_VERTICAL;
    Scroller.SCROLL_HORIZONTAL     = SCROLL_HORIZONTAL;
    Scroller.MOUSE_WHEEL_SPEED     = MOUSE_WHEEL_SPEED;
    Scroller.MOUSE_WHEEL_INVERTED  = MOUSE_WHEEL_INVERTED;
    Scroller.plugins               = PLUGINS;

    Scroller.prototype = {
        _initialize: function () {
            this._fire('_initialize');
        },
        _initializePlugins: function (cfg) {
            var userPlugins    = this.opts.plugins,
                SurfaceManager = PLUGINS.SurfaceManager,
                PullToRefresh  = PLUGINS.PullToRefresh,
                PullToLoadMore = PLUGINS.PullToLoadMore,
                enableSM       = !this.opts.useCSSTransition && this.opts.gpuOptimization,
                enablePTR      = this.opts.onPullToRefresh,
                enablePTL      = this.opts.onPullToLoadMore;
            
            if (enablePTR && PullToRefresh)  this.plug(PullToRefresh);
            if (enablePTL && PullToLoadMore) this.plug(PullToLoadMore);
            if (enableSM  && SurfaceManager) this.plug(SurfaceManager);

            if (userPlugins) {
                for (var i = 0; i < userPlugins.length; i++) {
                    this.plug(userPlugins[i]);
                }    
            }
        },
        _initializeEvents: function () {
            this._events = {};
        },
        _mergeConfigOptions: function (cfg, toMerge) {
            return HELPERS.simpleMerge(cfg, toMerge);
        },
        _setConfig: function (cfg) {
            var opts = this.opts = this._mergeConfigOptions(DEFAULTS, cfg);

            // Config vars
            this.enabled               = opts.enabled;
            this.scroll                = opts.scroll;
            this.itemHeight            = opts.itemHeight;
            this.itemWidth             = opts.itemWidth;

            this.acceleration          = ACCELERATION_CONSTANT;
            this.scrollVertical        = this.scroll === SCROLL_VERTICAL;
            
            // Consistency guards
            if (opts.infiniteLoading && opts.pullToLoadMore) {
                w.DEBUG.warn('You cannot have infiniteLoading and pullToShowMore at the same time. Switching to infiniteLoading');
                this.opts.pullToLoadMore = false;
            }

            if (!this.scrollVertical && (opts.pullToRefresh || opts.pullToLoadMore)) {
                DEBUG.warn('The attributes: pullToRefresh or pullToShowMore are not available in horizontal mode yet. Switching them to false');
                this.opts.pullToRefresh  = false;
                this.opts.pullToLoadMore = false;
            }
        },
        _setElement: function (el) {
            this.wrapper       = typeof el == 'string' ? w.document.querySelector(el) : el;
            this.scroller      = this.wrapper.children[0];
            this.scrollerStyle = this.scroller.style;

            this.scroller.classList.add('scroller');
            this.scroller.classList.add( this.scrollVertical ? 'scroll-vertical' : 'scroll-horizontal');
        },
        _setWrapperSize: function () {
            this.wrapperWidth  = this.wrapper.clientWidth;
            this.wrapperHeight = this.wrapper.clientHeight;
            this.wrapperSize   = this.scrollVertical ? this.wrapperHeight : this.wrapperWidth;
        },
        _setSize: function () {
            var ptl_offset = this._ptlThreshold || 0;

            this._setWrapperSize();
            this._sizePullToShowMore();

            this.scrollerWidth  = this.scroller.offsetWidth;
            this.scrollerHeight = this.opts.pullToLoadMore ? this.scroller.offsetHeight - ptl_offset : this.scroller.offsetHeight;

            this.maxScrollX     = this.wrapperWidth  - this.scrollerWidth;
            this.maxScrollY     = this.wrapperHeight - this.scrollerHeight;

            this.maxScrollX     = this.maxScrollX > 0 ? 0 : this.maxScrollX;
            this.maxScrollY     = this.maxScrollY > 0 ? 0 : this.maxScrollY;

            this.hasScrollX     = this.maxScrollX < 0;
            this.hasScrollY     = this.maxScrollY < 0;

        },
        _sizePullToShowMore: function () {
            // To be overriden by pull-to-show-more plugin
        },
        _destroy: function () {
            this._handleEvents('unbind');
        },
    /* 
    * ==================================================
    * Event handling and bindings
    * ================================================== 
    */
        _handleEvents: function (action) {
            var eventType = action === 'bind' ? HELPERS.bind : HELPERS.unbind,
                wrapper   = this.wrapper,
                target    = this.opts.bindToWrapper ? wrapper : window,
                pHandlers = false,
                scroller  = this.scroller;

            eventType(window, 'orientationchange', this);
            eventType(window, 'resize', this);

            // if ( this.options.click ) {
                 //eventType(target, 'click', this, true);
            // }

            if (SUPPORT.touch && !this.opts.disableTouch && !pHandlers) {
                eventType(wrapper, 'touchstart',  this);
                eventType(target,  'touchmove',   this);
                eventType(target,  'touchcancel', this);
                eventType(target,  'touchend',    this);
            } 

            if ((SUPPORT.pointers || SUPPORT.msPointers) && !this.opts.disablePointers) {
                if (SUPPORT.pointers) {
                    eventType(wrapper, 'pointerdown',   this);
                    eventType(target,  'pointermove',   this);
                    eventType(target,  'pointercancel', this);
                    eventType(target,  'pointerup',     this);
                } else {
                    eventType(wrapper, 'MSPointerDown',   this);
                    eventType(target,  'MSPointerMove',   this);
                    eventType(target,  'MSPointerCancel', this);
                    eventType(target,  'MSPointerUp',     this);
                }
                pHandlers = true;
            }

            if (!this.opts.disableMouse && (!pHandlers || (pHandlers && this.opts.dualListeners))) {
                eventType(wrapper, 'mousedown',   this);
                eventType(target,  'mousemove',   this);
                eventType(target,  'mousecancel', this);
                eventType(target,  'mouseup',     this);
            }

            if (!this.opts.disableWheel) {
                eventType(wrapper, 'wheel', this);
                eventType(wrapper, 'mousewheel', this);
                eventType(wrapper, 'DOMMouseScroll', this);
            }

            eventType(this.scroller, 'transitionend', this);
            eventType(this.scroller, SUPPORT.prefix + 'TransitionEnd', this);
            
        },
        _fire: function (eventType, action) {
            var eventQueue = this._events[eventType],
                eventFncs  = eventQueue && eventQueue.length,
                params     = Array.prototype.slice.call(arguments, 1),
                ePayload;
                
            if (eventFncs) {
                for (var i = 0; i < eventFncs; i++) {
                    ePayload = eventQueue[i];
                    ePayload.fn.apply(ePayload.context || this, params);
                }
            }
        },
        _hook: function (when, method, hookFn) {
            var self         = this,
                toHookMethod = this[method];
            
            if (toHookMethod) {
                if (when === HOOK_AFTER) {
                    this[method] = function () {
                        toHookMethod.apply(this, arguments);
                        hookFn.apply(this, arguments);
                    };
                } else if (when === HOOK_BEFORE) {
                    this[method] = function () {
                        hookFn.apply(this, arguments);
                        toHookMethod.apply(this, arguments);
                    };
                }
            }
        },
        handleEvent: function (e) {
            switch ( e.type ) {
                case 'touchstart':
                case 'pointerdown':
                case 'MSPointerDown':
                case 'mousedown':
                    this._start(e);
                    break;
                case 'touchmove':
                case 'pointermove':
                case 'MSPointerMove':
                case 'mousemove':
                    this._move(e);
                    break;
                case 'touchend':
                case 'pointerup':
                case 'MSPointerUp':
                case 'mouseup':
                case 'touchcancel':
                case 'pointercancel':
                case 'MSPointerCancel':
                case 'mousecancel':
                    this._end(e);
                    break;
                case 'orientationchange':
                case 'resize':
                    this.resize();
                    break;
                case 'transitionend':
                case SUPPORT.prefix + 'TransitionEnd':
                    this._transitionEnd(e);
                    break;
                case 'wheel':
                case 'DOMMouseScroll':
                case 'mousewheel':
                    this._wheel(e);
                    break;
                case 'keydown':
                    this._key(e);
                    break;
                case 'click':
                    if ( !e._constructed ) {
                        e.preventDefault();
                        e.stopPropagation();
                    }
                    break;
            }
        },
    /* 
    * ==================================================
    * Scroller gestures
    * ================================================== 
    */
        _start: function (e) {
            if ( !this.enabled || (this._initiated && EVENT_TYPE[e.type] !== this._initiated)) {
                return;
            }

            var point = e.touches ? e.touches[0] : e,
                pos;

            this._initiated      = EVENT_TYPE[e.type]; // for onMove mouse check and other contexts
            this.moved           = false;  // for onMove threshold check
            this.distX           = 0;
            this.distY           = 0;
            this.scrollDirection = null;

            this._transitionTime();   // removes time on transition (reset CSS timing)
            this._isAnimating = false; // reset animation

            if (this._isScrolling) {
                this._stopMomentum();
                this._isScrolling = false;
                // if a link was clicked, stop that from happening
                e.preventDefault();
            }

            this.startX    = this.x;
            this.startY    = this.y;
            this.pointX    = point.pageX;
            this.pointY    = point.pageY;
            this.startTime = NOW();

            this._fire('beforeScrollStart', ACTION_GESTURE_START, e);
        },

        _startMoveRAF: function () {
            var self = this;
            function moveStep (t) {
                self._translate(self.x, self.y);
                self._update();
                self._fire('scrollMove', ACTION_GESTURE_MOVE, self.x, self.y);
                self._rafMoving = RAF(moveStep);
            }
            moveStep();
        },
        _endMoveRAF: function () {
            CAF(this._rafMoving);
        },
        _update: function () {
            this._fire('_update');
        },

        _needsLocking: function () {
            return  this.opts.lockOnDirection &&
                    this.scrollDirection &&
                    this.opts.lockOnDirection === this.scrollDirection;
        },
        lockScroller: function () {
            this._initiated = false;
            this._fire(ACTION_LOCK, this.scrollDirection);
        },
        _getScollDirection: function (absX, absY) {
            var treshold = this.opts.minDirectionThreshold;
            this.scrollDirection =
                (absX > absY + treshold) ? SCROLL_HORIZONTAL : 
                (absY > absX + treshold) ? SCROLL_VERTICAL :
                null;

            return this.scrollDirection;
        },
        _isOutOfScroll: function (x, y) {
            return this.scrollVertical ? (y > 0 || y < this.maxScrollY) : (x > 0 || x < this.maxScrollX);
        },
        _setNormalizedXY: function (x, y) {
            if (this.scrollVertical) {
                this.x = 0;
                this.y = y;    
            } else {
                this.x = x;
                this.y = 0;
            }
        },
        _move: function (e) {
            if (!this.enabled || (EVENT_TYPE[e.type] !== this._initiated)) {
                return;
            }

            var point     = e.touches ? e.touches[0] : e,
                deltaX    = point.pageX - this.pointX,
                deltaY    = point.pageY - this.pointY,
                timestamp = NOW(),
                newX, newY, absDistX, absDistY;

            if (!this.moved && (deltaX || deltaY)) {
                this.moved = true;
                this._translate(this.x, this.y);
                this._fire('scrollStart', ACTION_GESTURE_START);
                if (!this.opts.useCSSTransition) {
                    this._startMoveRAF();
                }
            }

            this.pointX  = point.pageX;
            this.pointY  = point.pageY;
            this.distX   = this.distX + deltaX;
            this.distY   = this.distY + deltaY;
            absDistX     = Math.abs(this.distX);
            absDistY     = Math.abs(this.distY);
            newX         = this.x + deltaX;
            newY         = this.y + deltaY;

            // If there is minThrehold do not start moving until the distance is over it.
            if (this.opts.minThreshold && (absDistX < this.opts.minThreshold && absDistY < this.opts.minThreshold)) {
                this._fire('scrollMove', ACTION_GESTURE_MOVE, this.x, this.y);
                return;
            }

            // Calculate and expose the gesture direction
            e.scrollDirection = this.scrollDirection || this._getScollDirection(absDistX, absDistY);

            if (this._needsLocking()) {
                this.lockScroller();
            }

            // Reduce scrollability (slowdown) when dragging beyond the scroll limits
            if (this._isOutOfScroll(newX, newY)) {
                newY = this.y + deltaY / 3;
                newX = this.x + deltaX / 3;
            }

            // Scroll one direction at the time (set zero values on the other direction)
            this._setNormalizedXY(newX, newY);

            if (this.opts.useCSSTransition) {
                // update per event basis (non RAF), to avoid small animation gap on touchend
                this._translate(this.x, this.y);
                this._fire('scrollMove', ACTION_GESTURE_MOVE, this.x, this.y);
            }

            // This is to reduce variability and to keep track only on the recent past of the gesture
            if (timestamp - this.startTime > 300) {
                this.startTime = timestamp;
                this.startX = this.x;
                this.startY = this.y;
            }
        },
        _end: function (e) {
            if (!this.enabled || EVENT_TYPE[e.type] !== this._initiated) {
                return;
            }
            //reset move
            this._endMoveRAF();
            this._initiated = false;

            //No movement
            if (!this.moved) {
                //TODO: Tap/Click?
                return;
            }

            var duration = NOW() - this.startTime,
                time     = 0,
                bounce   = EASING.regular,
                momentum;

            this._translate(this.x, this.y);

            //if its outside the boundaries before scrolling, just snap and return
            if (this._resetPosition(this.opts.bounceTime)) {
                return;
            }

            this._isScrolling = true;

            //calculate the destination, speed based of gesture
            if (this.scrollVertical) {
                momentum = this._momentum(this.y, this.startY, duration, this.maxScrollY, this.wrapperHeight);
                this._scrollTo(0, momentum.destination, momentum.time, momentum.bounce);
            } else {
                momentum = this._momentum(this.x, this.startX, duration, this.maxScrollX, this.wrapperWidth);
                this._scrollTo(momentum.destination, 0, momentum.time, momentum.bounce);
            }
        },
        _wheel: function (e) {
            if (!this.enabled) {
                return;
            }
            //stop defaults
            e.preventDefault();
            e.stopPropagation();

            var self                 = this,
                mouseWheelSpeed      = Scroller.MOUSE_WHEEL_SPEED,
                invertWheelDirection = Scroller.MOUSE_WHEEL_INVERTED ? -1 : 1,
                wheelDeltaX, wheelDeltaY,newX, newY;

            // TODO: This code was taken from iScroll, 
            // We may refactor this after testing it in all browsers.

            if ( 'deltaX' in e ) {
                wheelDeltaX = -e.deltaX;
                wheelDeltaY = -e.deltaY;
            } else if ( 'wheelDeltaX' in e ) {
                wheelDeltaX = e.wheelDeltaX / 120 * mouseWheelSpeed;
                wheelDeltaY = e.wheelDeltaY / 120 * mouseWheelSpeed;
            } else if ( 'wheelDelta' in e ) {
                wheelDeltaX = wheelDeltaY = e.wheelDelta / 120 * mouseWheelSpeed;
            } else if ( 'detail' in e ) {
                wheelDeltaX = wheelDeltaY = -e.detail / 3 * mouseWheelSpeed;
            } else {
                return;
            }

            wheelDeltaX *= invertWheelDirection;
            wheelDeltaY *= invertWheelDirection;

            if (!this.scrollVertical) {
                wheelDeltaX = wheelDeltaY;
                wheelDeltaY = 0;
            }

            newX = this.x + Math.round(this.hasScrollX ? wheelDeltaX : 0);
            newY = this.y + Math.round(this.hasScrollY ? wheelDeltaY : 0);

            if ( newX > 0 ) {
                newX = 0;
            } else if ( newX < this.maxScrollX ) {
                newX = this.maxScrollX;
            }

            if ( newY > 0 ) {
                newY = 0;
            } else if ( newY < this.maxScrollY ) {
                newY = this.maxScrollY;
            }

            this.x = newX;
            this.y = newY;

            if (!this._rafWheel) {
                this._rafWheel = RAF(function (t) {
                    self._isScrolling = true;
                    self.distY = wheelDeltaY;
                    self.distX = wheelDeltaX;
                    self._wheelRAF();
                });
            }
    },
    _wheelRAF: function () {
        this._translate(this.x, this.y);
        this._update();
        this._rafWheel    = false;
        self._isScrolling = false;
    },

    /* 
    * ==================================================
    * Scroller Maths and calculation
    * ================================================== 
    */
        _getVelocity: function (current, start, time) {
            var distance = current - start,
                velocity = distance / time;
            return velocity;
        },
        _computeMomentum: function (velocity, current) {
            var acceleration = this.acceleration * (velocity < 0 ?  1 : -1),
                distance     = -(velocity * velocity) / (2 * acceleration),
                time         = -velocity / acceleration;
            return {
                destination : distance + current,
                time        : time
            };
        },
        _computeSnap: function (start, end, velocity, current) {
            var destination = start + (end / 2) * (velocity / 8);
            return {
                destination : destination,
                time        : Math.abs((destination - current) / velocity)
            };

        },
        _momentum: function (current, start, duration, lowerMargin, wrapperSize) {
            var velocity = this._getVelocity(current, start, duration),
                momentum = this._computeMomentum(velocity, current);
            // Beyond the scrollable area (bottom)
            if (momentum.destination < lowerMargin) {
                momentum = this._computeSnap(lowerMargin, wrapperSize, velocity, current);
                momentum.bounce = EASING.bounce;

            // Beyond the scrollable area (top)
            } else if (momentum.destination > 0) {
                momentum = this._computeSnap(0, wrapperSize, velocity, current);
                momentum.bounce = EASING.bounce;
            }

            return momentum;

        },
        _stopMomentum: function () {
            var transform = STYLES.transform,
                style, matrix, x, y;

            if (this.opts.useCSSTransition) {
                if (SUPPORT.matrix) {
                    style  = w.getComputedStyle(this.scroller, null);
                    matrix = new STYLES.matrix(style[transform]);
                    this.scrollerStyle[transform] = '';
                    x = matrix.m41; 
                    y = matrix.m42;
                } else {
                    matrix = matrix[transform].split(')')[0].split(', ');
                    x = +(matrix[12] || matrix[4]);
                    y = +(matrix[13] || matrix[5]);
                } 
                this._translate(x, y);
            } else {
                CAF(this._rafReq); // Cancel Animation Frame
            }
        },
        _customResetPosition: function () {
            return this.opts.pullToRefresh || this.opts.pullToLoadMore;
        },
        _resetPosition: function (time, forceReset) {
            time || (time = 0);

            var x = this.x,
                y = this.y,
                custom;

            if (this._customResetPosition()) {
                if (this.opts.pullToRefresh && this.isTriggeredPTR()) {
                    custom = this.getResetPositionPTR();
                } else if (this.opts.pullToLoadMore && this.isTriggeredPTL()) {
                    custom = this.resetPositionPTL();
                }
            }

            if (custom) {
                y    = custom.y;
                x    = custom.x;
                time = custom.time || time;

            } else {
                // outside boundaries top
                if (!this.hasScrollY || this.y > 0) {
                    y = 0;

                // outside boundaries bottom
                } else if (this.y < this.maxScrollY) {
                    y = this.maxScrollY;
                }

                // outsede left
                if (!this.hasScrollX || this.x > 0 ) {
                    x = 0;

                //outside right
                } else if (this.x < this.maxScrollX) {
                    x = this.maxScrollX;
                }
            } 

            if (y == this.y && x == this.x) {
                return false;
            }

            this._scrollTo(x, y, time, EASING.regular);
            return true;
        },
        _transitionEasing: function (easing) {
            this.scrollerStyle[STYLES.transitionTimingFunction] = easing;
        },
        _transitionTime: function (time) {
                time || (time = 0);
                this.scrollerStyle[STYLES.transitionDuration] = time + 'ms';
        },
        _translate: function (x, y) {
            this.scrollerStyle[STYLES.transform] = 'matrix3d(1,0,0,0,0,1,0,0,0,0,1,0,' + x +',' + y +', 0, 1)';
            this.x = x;
            this.y = y;
        },
        _transitionEnd: function (e) {
            if (this.opts.useCSSTransition && e.target === this.scroller) {
                this._transitionTime();
                if (!this._resetPosition(this.opts.bounceTime)) {
                    this._isScrolling  = false;
                    this._fire('scrollEnd', ACTION_ANIM_END);
                }    
            }
        },
        _animate: function (x, y, duration, easingFn) {
            var self      = this,
                startX    = this.x,
                startY    = this.y,
                startTime = NOW(),
                destTime  = startTime + duration;

            function step () {
                var now = NOW(),
                    newX, newY, easing;

                if (now >= destTime ) {
                    self._isAnimating = false;
                    self._rafReq = null;
                    self._translate(x, y);

                    if (!self._resetPosition(self.opts.bounceTime)) {
                        self._fire('scrollEnd', ACTION_ANIM_END);
                    }
                    return;
                }

                now    = ( now - startTime ) / duration;
                easing = easingFn(now);
                newX   = ( x - startX ) * easing + startX;
                newY   = ( y - startY ) * easing + startY;

                self._translate(newX, newY);
                self._fire('scrollMove', ACTION_ANIM_MOVING, newX, newY);
                self._update();

                if (self._isAnimating) {
                    self._rafReq = RAF(step);
                }
            }
            this._isAnimating = true;
            step();
        },
        _prependData: function (items) {
            var docfrag = w.document.createDocumentFragment(),
                scrollerContainer = this.scroller,
                ptrContainer = scrollerContainer.firstChild;

            items.forEach(function (i) {
                docfrag.appendChild(i);
            });    

            if (scrollerContainer.lastChild === ptrContainer) {
                scrollerContainer.appendChild(docfrag);
            } else {
                scrollerContainer.insertBefore(docfrag, ptrContainer.nextSibling);
            }
        },
        _appendData: function (items) {
            var docfrag           = w.document.createDocumentFragment(),
                scrollerContainer = this.scroller,
                i;

            for (i = 0 ; i < items.length; i++) {
                docfrag.appendChild(items[i]);
            }
            scrollerContainer.appendChild(docfrag);
        },
        _scrollTo: function (x, y, time, easing) {
            easing || (easing = EASING.regular);

            if (!time || this.opts.useCSSTransition) {
                this._transitionEasing(easing.style);
                this._transitionTime(time);
                this._translate(x, y);
                this._update();
                if (!time) {
                    this._isScrolling = false;
                }
            } else {
                this._animate(x, y, time, easing.fn);
            }
        },

        /* ====================== PUBLIC API ====================== */
        on: function (eventType, fn, context) {
            var eventQueue = this._events[eventType] || (this._events[eventType] = []);
            eventQueue.push({
                fn      : fn,
                context : context
            });
        },
        resize: function (e) {
            var self = this;
            RAF(function () {
                // NOTE: Check the translate(0,0), we do it so when we get narrow width, the scroll position may not exist anymore
                // We should be able to calculate the new (x,y) position
                self._translate(0,0);
                self._setSize();    
            });
        },
        refresh: function () {
            var self = this;
            if (!this._rafRefresh) {
                this._rafRefresh = RAF(function () {
                    self._setSize();
                    self._rafRefresh = null;
                });
            }
        },
        plug: function (plugin) {
            var ScrollerPlugin = typeof plugin === "string" ? PLUGINS[plugin] : plugin,
                protoExtension =  ScrollerPlugin.prototype,
                whiteList      = ['init'],
                methodName;
                
            for (methodName in protoExtension) {
                if (whiteList.indexOf(methodName) === -1) {
                    this[methodName] = protoExtension[methodName];
                }
            }

            if (protoExtension.init) {
                protoExtension.init.call(this); 
            }
        },
        scrollTo: function (x, y, time) {
            if (this.x !== x || this.y !== y) {
                this._stopMomentum();

                //emulate gesture
                this.distX = x - this.x;
                this.distY = y - this.y;
                this._isScrolling = true;

                this._scrollTo.apply(this, arguments);
            }
        },
        scrollToTop: function (time, easing) {
            this.scrollTo(0, 0, time, easing);
        },
        scrollToBottom: function (time, easing) {
            var x = this.maxScrollX,
                y = this.maxScrollY;
            if (this.scrollVertical) {
                x = 0;
            } else {
                y = 0;
            }

            this.scrollTo(x, y, time, easing);
        },
        prependItems: function (data) {
            var parsedData = HELPERS.parseDOM(data);
            if (parsedData) {
                this._prependData(parsedData);
                this._setSize();    
            }
        },
        appendItems: function (data) {
            var parsedData = HELPERS.parseDOM(data);
            if (parsedData) {
                this._appendData(parsedData);
                this._setSize();
            }
        },
        destroy: function () {
            this._destroy();
            this._fire('destroy');
        }
    };

    w.Scroller = SCROLLER.constructor = Scroller;

}(window));
},
_initSurfaceManagerPlugin: function () {
    (function (w) {        
    "use strict";

    var SCROLLER = w.__S || (w.__S = {}), //NAMESPACE
        PLUGINS  = SCROLLER.plugins || (SCROLLER.plugins = {}),
        STYLES   = SCROLLER.styles,
        HELPERS  = SCROLLER.helpers,
        RAF      = w.requestAnimationFrame,
        INITIAL_SURFACES = 10;
    
    function SurfaceManager() {}

    SurfaceManager.prototype = {
        /* Bootstrap function */
        init: function () {
            this.surfacesPositioned = [];
            this.surfacesPool       = [];
            this.items              = [];

            this.on('_initialize', this._initializeSurfaceManager);
            this.on('_update', this._updateSurfaceManager);
            this.on('destroy', this._destroySurfaceManager);
        },
        _initializeSurfaceManager: function () {
            this._bootstrapItems();
            this._initializeSurfaces();
            this._setActiveOffset();
            this._initializePositions();
            this._setInfiniteScrollerSize();
        },
        _destroySurfaceManager: function () {
            var docfrag = w.document.createDocumentFragment();

            this.items.forEach(function (i) {docfrag.appendChild(i.dom);});
            this.scroller.innerHTML = '';
            this.scroller.appendChild(docfrag);

            this.items              = [];
            this.surfacesPool       = [];
            this.surfacesPositioned = [];
        },
        _bootstrapItems: function () {
            var skipPtr  = this.opts.pullToRefresh ? 1 : 0,
                domItems = Array.prototype.slice.call(this.scroller.children, skipPtr),
                size     = domItems.length,
                items    = [],
                item, itemStyle, i;

            if (size) {
                for (i = 0; i < size; i++) {
                    item = domItems[i];
                    items[i] = {dom : item};
                    this.scroller.removeChild(item);
                }
            }

            this.items = items;
        },
        _setActiveOffset: function () {
              this.activeOffset = 0.9 * (this.scrollVertical ? this.wrapperHeight: this.wrapperWidth);
        },
        _initializePositions: function () {
            var items         = this.items,
                windowSize    = this.scrollVertical ? this.wrapperHeight : this.wrapperWidth,
                positioned    = this.surfacesPositioned,
                itemsSize     = items.length,
                sizeNotCover  = true,
                sizeNeeded    = windowSize + 2 * this.activeOffset,
                heightSum     = 0,
                i = 0,
                item, surface, height;

            for (; i < itemsSize && sizeNotCover; i++) {
                item          = items[i];
                surface       = this._getAvailableSurface();
                heightSum     += this._attachItemInSurface(item, surface, {index: i, offset: heightSum});
                sizeNotCover  = heightSum < sizeNeeded;
                positioned[i] = surface;
            }
        },
        
        _createSurfaceDOM: function (options, domContent) {
            options || (options = {});

            var rawSurface   = w.document.createElement('div'),
                surfaceStyle = rawSurface.style;

            rawSurface.className = options['class'] ? 'surface ' + options['class'] : 'surface';
            surfaceStyle.height  = options.height && options.height + 'px';
            surfaceStyle.width   = options.width && options.width + 'px';
            surfaceStyle[STYLES.transform] = 'scale3d(0.0001, 0.0001, 1)';

            if (domContent) {
                rawSurface.appendChild(domContent);
            }

            return rawSurface;
        },
        
        _createSurface: function (options, domContent) {
            options || (options = {});

            var surfaceDOM = this._createSurfaceDOM(options, domContent);

            return {
                dom          : surfaceDOM,
                contentIndex : options.index,
                content      : domContent,
                state        : 0,
                offset       : 0,
                width        : 0,
                height       : 0
            };
        },
        _createSurfaces : function (size, options) {
            options || (options = {}); 

            var surfaces = [], i;

            for ( i = 0; i < size; i++) {
                surfaces.push(this._createSurface(options));
            }

            return surfaces;
        },
        _getSurfaceTotalOffset: function (surface) {
            return surface.offset + (this.scrollVertical ? surface.height : surface.width);
        },
        _attachItemInSurface: function (item, surface, config) {
            var offset = config.offset,
                index  = config.index,
                width, height, offsetX = 0, offsetY = 0;

            // recalc styles
            surface.dom.appendChild(item.dom); 

            // this will force a layout
            height = surface.dom.offsetHeight; 
            width  = surface.dom.offsetWidth; 

            if (this.scrollVertical) {
                offsetY = config.preCalculateSize ?  offset - height : offset;
            } else {
                offsetX = config.preCalculateSize ?  offset - width : offset;
            }
            
            surface.dom.style[STYLES.transform] = 'matrix3d(1,0,0,0,0,1,0,0,0,0,1,0,' + offsetX +',' + offsetY +', 0, 1)';

            surface.state       = 1;
            surface.contentIndex = index;
            surface.content      = item;
            surface.height       = height;
            surface.width        = width;
            surface.offset       = offsetY || offsetX;

            return this.scrollVertical ? height : width;
        },
        _dettachItemInSurface: function (surface) {
            surface.state        = 0;
            surface.contentIndex = null;
            surface.content      = null;
            surface.height       = null;
            surface.width        = null;
            surface.offset       = null;
            
            surface.dom.removeChild(surface.dom.firstChild);
            
        },
        _attachSurfaces: function (surfaces) {
            var docfrag = w.document.createDocumentFragment(),
                surface, i;

            for (i = 0 ; i < surfaces.length; i++) {
                surface = surfaces[i];
                docfrag.appendChild(surface.dom);
                this.surfacesPool.push(surface);
            }

            this.scroller.appendChild(docfrag);
        },
        _getAvailableSurface: function () {
            var pool = this.surfacesPool,
                surfaces, surface;

            for (var i = 0; i < pool.length; i++) {
                surface = pool[i];
                if (!surface.state) {
                    return surface;
                }
            }

            // if we arrive here no surface available
            surfaces = this._createSurfaces(1);
            this._attachSurfaces(surfaces);

            // call again with the new surfaces
            return this._getAvailableSurface();

        },
        _emptyScroller: function () {
            return !(this.opts.pullToLoadMore ? this.items.length - 1 : this.items.length);
        },
        _initializeSurfaces: function () {
            var items       = this.items,
                numSurfaces = Math.min(INITIAL_SURFACES, items.length),
                surfaces    = this._createSurfaces(numSurfaces);

            this._attachSurfaces(surfaces);
        },
        _resetSurfaces: function () {
            var surfaces      = this.surfacesPositioned,
                surfacesCount = surfaces.length,
                surface;

            for (var i = 0; i < surfacesCount; i++) {
                surface = surfaces.shift();
                this._dettachItemInSurface(surface);
            }
        },
        _mod: function (index) {
            return index;
        },
        _positionBeingUsed: function (index) {
            var topSurface       = this._positionedSurfacesFirst(),
                bottomSurface    = this._positionedSurfacesLast();

            return index === topSurface.contentIndex || index === bottomSurface.contentIndex;
        },
        _positionedSurfacesFirst: function () {
            return this.surfacesPositioned[0];
        },
        _positionedSurfacesLast: function () {
            var p = this.surfacesPositioned;
            return p[p.length - 1];
        },
        _positionedSurfacesPush: function () {
            var bottomSurface    = this._positionedSurfacesLast(),
                bottomSurfaceEnd = this._getSurfaceTotalOffset(bottomSurface),
                index            = this._mod(bottomSurface.contentIndex + 1),
                payload          = {index: index, offset: bottomSurfaceEnd},
                surface;

                if (!this._positionBeingUsed(index)) {
                    surface = this._getAvailableSurface();
                    this._attachItemInSurface(this.items[index], surface, payload);
                    this.surfacesPositioned.push(surface);
                    w.DEBUG.log('PUSH   ', Date.now());
                    return surface;

                } else {
                    return bottomSurface;
                }
        },
        _positionedSurfacesPop: function () {
            w.DEBUG.log('POP    ', Date.now());
            var surface = this.surfacesPositioned.pop();
            this._dettachItemInSurface(surface);
            return this._positionedSurfacesLast();
        },
        _positionedSurfacesUnshift: function () {
            var topSurface = this._positionedSurfacesFirst(),
                index      = this._mod(topSurface.contentIndex - 1),
                payload    = {index: index, offset: topSurface.offset, preCalculateSize: true},
                surface;

            if (!this._positionBeingUsed(index)) {
                surface = this._getAvailableSurface();
                this._attachItemInSurface(this.items[index], surface, payload);
                this.surfacesPositioned.unshift(surface);
                w.DEBUG.log('UNSHIFT', Date.now());
                return surface;
            } else {
                return topSurface;    
            }
        },
        _positionedSurfacesShift: function () {
            w.DEBUG.log('SHIFT  ', Date.now());
            var surface = this.surfacesPositioned.shift();
            this._dettachItemInSurface(surface);
            return this._positionedSurfacesFirst();
        },
        _itemsLeft: function (end) {
            var firstIndex = this._positionedSurfacesFirst().contentIndex,
                lastIndex  = this._positionedSurfacesLast().contentIndex,
                count      = this.items.length - 1,
                left;

            left = end === 'top' ? firstIndex > 0 
                 : end === 'bottom' ? lastIndex < count 
                 : firstIndex > 0 || lastIndex < count;

            //DEBUG.log(firstIndex, lastIndex, this.items.length, end ,'>>>' , left);

            return left;
        },
        _getBoundaries: function (coord, size) {
            var offsetSize       = this.activeOffset,
                abs             = Math.abs(coord);

            return {
                top    : abs - offsetSize > 0 ? abs - offsetSize : 0,
                bottom : abs + size + offsetSize
            };
        },
        _updateAllowed: function (current) {
            return current.pos < 0 && ((this._isScrolling || Math.abs(current.dist) > 10));
        },
        _recycleSurface: function (side) {
            return true;
        },
        _getPosition: function (vertical) {
            if (this.scrollVertical) {
                return {
                    pos  : this.y,
                    dist : this.distY,
                    size : this.wrapperHeight,
                    maxScroll : this.maxScrollY
                };
            } else {
                return {
                    pos  : this.x,
                    dist : this.distX,
                    size : this.wrapperWidth,
                    maxScroll : this.maxScrollX
                };
            }
        },
        _updateSurfaceManager: function () {
            if (this._emptyScroller()) return;

            var self             = this,
                current          = this._getPosition(),
                boundaries       = this._getBoundaries(current.pos, current.size),
                itemsLeft        = this._itemsLeft('bottom'),
                // surfaces
                topSurface       = this._positionedSurfacesFirst(),
                topSurfaceEnd    = this._getSurfaceTotalOffset(topSurface),
                bottomSurface    = this._positionedSurfacesLast(),
                bottomSurfaceEnd = bottomSurface.offset,
                // vars
                yieldTask        = false,
                inUse            = false,
                surface, index, payload;

            // Don't update anything is the move gesture is not large enough and we are not scrolling
            if (!this._updateAllowed(current)) {
                return;
            }

            // IF we are in the middle of an animation (_isScrolling: true), 
            // AND there is no more items to swap
            // AND the scroll position is beyond the scrollable area (+ 1/4 of the size)
            // THEN: RESET POSITION
            if (this._isScrolling && !itemsLeft && current.pos < (current.maxScroll - (current.size / 4))) {
                this._isAnimating  = false;
                this._isScrolling  = false;
                this._stopMomentum();
                RAF(function () {
                    self._resetPosition(self.opts.bounceTime);
                });
            }
            // Scrolling down
            if (current.dist < 0) {
                // PUSH | Add elements to the end when the last surface is inside the lowerBound limit.
                while (this._itemsLeft('bottom') && bottomSurfaceEnd < boundaries.bottom && !inUse) {
                    surface = this._positionedSurfacesPush();
                    if (surface === bottomSurface) {
                        inUse = true;
                    } else {
                        bottomSurface    = surface;
                        bottomSurfaceEnd = bottomSurface.offset;
                        yieldTask        = true;    
                    }
                }
                
                if (yieldTask) return this._setInfiniteScrollerSize();

                // SHIFT | Remove elements from the top that are out of the upperBound region.
                while (boundaries.top > topSurfaceEnd && this._recycleSurface('top')) {
                    topSurface    = this._positionedSurfacesShift();
                    topSurfaceEnd = this._getSurfaceTotalOffset(topSurface);
                    yieldTask     = true;
                }

            // User is Scrolling up
            } else {
                // UNSHIFT | Add elements on the beggining of the slist
                while (topSurface.offset > boundaries.top && !inUse) {
                    surface = this._positionedSurfacesUnshift();
                    if (surface === topSurface) {
                        inUse = true;
                    } else {
                        topSurface    = surface;
                        topSurfaceEnd = this._getSurfaceTotalOffset(topSurface);
                        yieldTask     = true;
                    }
                }
                
                if (yieldTask) return this._setInfiniteScrollerSize();

                // POP | Remove from the end
                while (bottomSurfaceEnd > boundaries.bottom && this._itemsLeft('top') && this._recycleSurface('bottom')) {
                    bottomSurface = this._positionedSurfacesPop();
                    bottomSurfaceEnd = bottomSurface.offset;
                    yieldTask        = true;
                }
            }

            if (yieldTask) return this._setInfiniteScrollerSize();
        },
        _setInfiniteScrollerSize: function () {
            var positioned = this.surfacesPositioned,
                items      = this.items,
                size       = this.scrollVertical ? this.wrapperHeight : this.wrapperWidth,
                ptlEnabled = this.opts.pullToLoadMore && this._ptlIsEnabled(),
                lastPos    = ptlEnabled ? positioned.length - 3 : positioned.length - 1,
                last       = positioned[lastPos],
                itemsSize  = this.opts.pullToLoadMore ? items.length - 1 : items.length,
                itemsLeft, offset, ptrSize;

            if (positioned.length <= 0) {
                return;
            }

            itemsLeft = last.contentIndex < itemsSize - (ptlEnabled ? 2 : 1);
            offset    = last.offset + (this.scrollVertical ? last.height : last.width);

            if (this.scrollVertical) {
                this.maxScrollY = itemsLeft ? Number.NEGATIVE_INFINITY : size - offset;
                this.maxScrollY = this.maxScrollY > 0 ? 0 : this.maxScrollY;
            } else {
                this.maxScrollX = itemsLeft ? Number.NEGATIVE_INFINITY : size - offset;
                this.maxScrollX = this.maxScrollX > 0 ? 0 : this.maxScrollX;
            }

            this.hasScrollY = this.maxScrollY < 0;
            this.hasScrollX = this.maxScrollX < 0;

            if (ptlEnabled) {
                this._setInfinitePullToShowMoreSpacer(offset);
            }
        },
         _setInfinitePullToShowMoreSpacer: function (bottomOffset) {
            if (this.ptlSpacerSize <= 0) {
                return;
            }
            var diff        = this.wrapperHeight - bottomOffset,
                spaceBottom = diff > 0,
                positioned  = this.surfacesPositioned,
                last        = positioned[positioned.length -1],
                surface     = last && last.dom;

            this.ptlSpacerSize = spaceBottom ? diff : 0;
            this.ptlSpacer.style.height = this.ptlSpacerSize + 'px';

            if (surface) {
                diff = spaceBottom ? this.wrapperHeight : bottomOffset;
                surface.style[STYLES.transform] = 'matrix3d(1,0,0,0,0,1,0,0,0,0,1,0,0,' + diff + ', 0, 1)';
            }
        },
        _appendPullToLoad: function () {
            var ptr_container = this._createPullToLoadMarkup();
            this.items.push({ptl: true, dom: ptr_container});

            this.ptlDOM  = ptr_container;
            this.ptlIcon = ptr_container.firstChild;

            this._ptlSnapTime = 200; 
            this._ptlEnabled  = true;

            if (this.maxScrollY >= 0) {
                this._ptlToggle('disable');
            }
        },
        resize: function () {
            var self = this;
            this._stopMomentum();
            RAF(function (t) {
                self._setWrapperSize();
                self.refresh();
                self._scrollTo(0, 0);
            });
        },
        refresh: function () {
            this._resetSurfaces();
            this._initializePositions();
            this._setInfiniteScrollerSize();
        },
        _prependData: function (data) {
            var item, i;
            for (i = 0; i < data.length; i++) {
                item = {dom: data[i]};
                this.items.unshift(item);
            }
        },
        _appendData: function (data) {
            var ptl, item, i, spacer;

            //remove pulltoLoadMoreSurface
            if (this.opts.pullToLoadMore) {
                ptl    = this.items.pop();
                this._positionedSurfacesPop();
                spacer = this.items.pop();
                this._positionedSurfacesPop();
            }

            for (i = 0; i < data.length; i++) {
                item = {dom: data[i]};
                this.items.push(item);
            }

            if (this.opts.pullToLoadMore) {
                //add the back as the last item again
                this.items.push(spacer);
                this.items.push(ptl);
            }
        },
        prependItems: function (items) {
            var parsedData = HELPERS.parseDOM(items);
            if (parsedData) {
                this._prependData(parsedData);
                this.refresh();    
            }
        },
        appendItems: function (items) {
            var parsedData = HELPERS.parseDOM(items);
            if (parsedData) {
                this._appendData(parsedData);
                this._updateSurfaceManager();
            }
        },
    };   

    SCROLLER.SurfaceManager = PLUGINS.SurfaceManager = SurfaceManager;
    
}(window));
},
_initIndicatorsPlugin: function () {
    (function (w) {        

    var SCROLLER = w.__S || (w.__S = {}), //NAMESPACE
        NOW      = Date.now || function () { return new Date().getTime(); },
        RAF      = w.requestAnimationFrame,
        STYLES   = SCROLLER.styles,
        HELPERS  = SCROLLER.helpers,
        PLUGINS  = SCROLLER.plugins || (SCROLLER.plugins = {}),

        DEFAULTS_INDICATOR = {
            interactive : false,
            resize      : true,
            snap        : true
        },

        DEFAULT_STYLE_SCROLLBAR = [
            'position:absolute',
            'z-index:9999'
        ].join(';'),

        DEFAULT_STYLE_INDICATOR = [
            '-webkit-box-sizing:border-box;-moz-box-sizing:border-box;box-sizing:border-box',
            'position:absolute',
            'background:rgba(0,0,0,0.5)',
            'border:1px solid rgba(255,255,255,0.9)',
            'border-radius:3px'
        ].join(';'),

        DEFAULT_STYLE_VERTICAL_SB = [
            '',
            'height:7px',
            'left:2px',
            'right:2px',
            'bottom:0'
        ].join(';'),
        DEFAULT_STYLE_HORIZONTAL_SB = [
            '',
            'width:7px',
            'bottom:2px',
            'top:2px',
            'right:1px'
        ].join(';'),

        FULL_INDICATOR_RATIO = -0.1;

    function Indicator (scroller, options) {
        this.wrapper        = typeof options.el === 'string' ? document.querySelector(options.el) : options.el;
        this.indicator      = this.wrapper.children[0];
        this.indicatorStyle = this.indicator.style;
        this.scroller       = scroller;
        this.opts           = HELPERS.simpleMerge(DEFAULTS_INDICATOR, options);
        this.scrollVertical = scroller.scrollVertical;

        this.sizeRatioX   = 1;
        this.sizeRatioY   = 1;
        this.maxPosX      = 0;
        this.maxPosY      = 0;
        this.virtualSizeX = 1;
        this.virtualSizeY = 1;

        if (this.opts.interactive) {
            if (!this.opts.disableTouch) {
                HELPERS.bind(this.indicator, 'touchstart', this);
                HELPERS.bind(window, 'touchend', this);
            }
            if (!this.opts.disablePointer) {
                HELPERS.bind(this.indicator, 'MSPointerDown', this);
                HELPERS.bind(window, 'MSPointerUp', this);
            }
            if (!this.opts.disableMouse) {
                HELPERS.bind(this.indicator, 'mousedown', this);
                HELPERS.bind(window, 'mouseup', this);
            }
        }
    }

    Indicator.prototype = {
        handleEvent: function (e) {
            switch ( e.type ) {
                case 'touchstart':
                case 'MSPointerDown':
                case 'mousedown':
                    this._start(e);
                    break;
                case 'touchmove':
                case 'MSPointerMove':
                case 'mousemove':
                    this._move(e);
                    break;
                case 'touchend':
                case 'MSPointerUp':
                case 'mouseup':
                case 'touchcancel':
                case 'MSPointerCancel':
                case 'mousecancel':
                    this._end(e);
                    break;
            }
        },

        destroy: function () {
            if ( this.opts.interactive ) {
                HELPERS.unbind(this.indicator, 'touchstart', this);
                HELPERS.unbind(this.indicator, 'MSPointerDown', this);
                HELPERS.unbind(this.indicator, 'mousedown', this);

                HELPERS.unbind(window, 'touchmove', this);
                HELPERS.unbind(window, 'MSPointerMove', this);
                HELPERS.unbind(window, 'mousemove', this);

                HELPERS.unbind(window, 'touchend', this);
                HELPERS.unbind(window, 'MSPointerUp', this);
                HELPERS.unbind(window, 'mouseup', this);
            }
        },

        _start: function (e) {
            var point = e.touches ? e.touches[0] : e;

            e.preventDefault();
            e.stopPropagation();

            this.transitionTime(0);

            this.initiated  = true;
            this.moved      = false;
            this.lastPointX = point.pageX;
            this.lastPointY = point.pageY;
            this.startTime  = NOW();

            if (!this.opts.disableTouch) {
                HELPERS.bind(window, 'touchmove', this);
            }
            if (!this.opts.disablePointer) {
                HELPERS.bind(window, 'MSPointerMove', this);
            }
            if ( !this.opts.disableMouse ) {
                HELPERS.bind(window, 'mousemove', this);
            }
        },

        _move: function (e) {
            var point     = e.touches ? e.touches[0] : e,
                timestamp = NOW(),
                deltaX, deltaY, newX, newY;

            e.preventDefault();
            e.stopPropagation();

            this.moved = true;

            deltaX = point.pageX - this.lastPointX;
            deltaY = point.pageY - this.lastPointY;

            this.lastPointX = point.pageX;
            this.lastPointY = point.pageY;

            newX = this.x + deltaX;
            newY = this.y + deltaY;

            this._pos(newX, newY);

            this.x = newX;
            this.y = newY;
        },

        _end: function (e) {
            if (!this.initiated) {
                return;
            }

            this.initiated = false;

            e.preventDefault();
            e.stopPropagation();

            HELPERS.unbind(window, 'touchmove', this);
            HELPERS.unbind(window, 'MSPointerMove', this);
            HELPERS.unbind(window, 'mousemove', this);
        },
        _pos: function (x, y) {
            var self = this;

            if ( x < 0 ) {
                x = 0;
            } else if ( x > this.maxPosX ) {
                x = this.maxPosX;
            }

            if ( y < 0 ) {
                y = 0;
            } else if ( y > this.maxPosY ) {
                y = this.maxPosY;
            }

            x = !this.scrollVertical ? Math.round(x / this.sizeRatioX) : this.scroller.x;
            y = this.scrollVertical  ? Math.round(y / this.sizeRatioY) : this.scroller.y;

            if (!this._rafPos) {
                this._rafPos = RAF(function (t) {
                    self._posRAF(x, y);
                });
            }
        },
        _posRAF: function (x, y) {
            this.scroller.scrollTo(x, y);
            this._rafPos = false;
        },

        transitionTime: function (time) {
            time = time || 0;
            this.indicatorStyle[STYLES.transitionDuration] = time + 'ms';
        },

        transitionEasing: function (easing) {
            this.indicatorStyle[STYLES.transitionTimingFunction] = easing;
        },
        getCurrentSizes: function () {
            if (this.scrollVertical) {
                return {
                    virtual     : this.virtualSizeY,
                    wrapperSize : this.wrapperHeight,
                    maxScroll   : this.scroller.maxScrollY
                };
            } else {
                return {
                    virtual     : this.virtualSizeX,
                    wrapperSize : this.wrapperWidth,
                    maxScroll   : this.scroller.maxScrollX
                };
            }
        },
        getVirtualScrollSize: function () {
            var s = this.getCurrentSizes();
            if (s.virtual < s.wrapperSize) {
                return Math.abs(s.maxScroll) || s.wrapperSize;
            } else {
                return s.virtual;
            }
        },
        getVirtualMaxSize: function (scrollSize) {
            var s = this.getCurrentSizes();
                return s.maxScroll === -Infinity ? -scrollSize :
                (s.virtual ? s.wrapperSize - scrollSize : s.maxScroll);
        },
        refresh: function () {
            this.transitionTime(0);

            var scroller      = this.scroller,
                wHeight       = this.wrapperHeight = this.wrapper.offsetHeight, // possible relayout
                wWidth        = this.wrapperWidth  = this.wrapper.offsetWidth,
                size          = this.scrollVertical ? wHeight : wWidth,
                scrollSize    = Math.max(this.getVirtualScrollSize(), size),
                maxScroll     = this.getVirtualMaxSize(scrollSize),
                indicatorSize = Math.max(Math.round(size * size / scrollSize), 8);

           if (this.scrollVertical) {
                if (this.opts.resize) {
                    this.indicatorHeight       = indicatorSize;
                    this.indicatorStyle.height = this.indicatorHeight + 'px';    
                } else {
                    this.indicatorHeight = this.indicator.offsetHeight;
                }
                
                this.maxPosY               = size - this.indicatorHeight;
                this.minBoundaryY          = 0; 
                this.maxBoundaryY          = this.maxPosY;
                this.sizeRatioY            = this.maxPosY / maxScroll || FULL_INDICATOR_RATIO;
                this.height                = this.indicatorHeight;
            } else {
                if (this.opts.resize) {
                    this.indicatorWidth       = indicatorSize;
                    this.indicatorStyle.width = this.indicatorWidth + 'px';    
                } else {
                    this.indicatorWidth = this.indicator.offsetWidth;
                }
                this.maxPosX               = size - this.indicatorWidth;
                this.minBoundaryX          = 0; 
                this.maxBoundaryX          = this.maxPosX;
                this.sizeRatioX            = this.maxPosX / maxScroll || FULL_INDICATOR_RATIO;
                this.width                 = this.indicatorWidth;
            }

            this.updatePosition();
        },

        _updatePositionAbstractProperties: function (x, y) {
            if (this.scrollVertical) {
                return {
                    posRatio      : y,
                    indicatorSize : this.indicatorHeight,
                    size          : this.height,
                    minBoundary   : this.minBoundaryY,
                    maxBoundary   : this.maxBoundaryY,
                    maxPos        : this.maxPosY 
                };
            } else {
                return {
                    posRatio      : x,
                    indicatorSize : this.indicatorWidth,
                    size          : this.width,
                    minBoundary   : this.minBoundaryX,
                    maxBoundary   : this.maxBoundaryX,
                    maxPos        : this.maxPosX 
                };
            }
        },
        updatePosition: function () {
            var x      = this.sizeRatioX * this.scroller.x,
                y      = this.sizeRatioY * this.scroller.y,
                s      = this._updatePositionAbstractProperties(x, y),
                pos    = s.posRatio,
                scaleX = 1,
                scaleY = 1,
                scale,
                tmpSize;

            if (pos < s.minBoundary) {
                tmpSize = this.opts.snap ? Math.max(s.indicatorSize + s.posRatio * 3, 8) : s.indicatorSize;
                scale   = tmpSize / s.size;
                pos     = s.minBoundary - ((s.size - tmpSize) / 2);

            } else if (pos > s.maxBoundary) {
                tmpSize = this.opts.snap ? Math.max(s.indicatorSize - (s.posRatio - s.maxPos) * 3, 8): s.indicatorSize;
                scale   = tmpSize / s.size;
                pos     = s.maxPos + ((s.size - tmpSize) / 2);
            }

            if (scale) {
                if (this.scrollVertical) {
                    scaleY = scale; y = pos;   
                } else {
                    scaleX = scale; x = pos;
                }
            } 

            this.x = x;
            this.y = y;

            this.indicatorStyle[STYLES.transform] = 'matrix3d(' + scaleX +',0,0,0,0,' + scaleY + ',0,0,0,0,1,0,' + x +',' + y +', 0, 1)';
        }
    };


    /*
    * ==================================
    * INDICATORS MANAGER CLASS
    * ==================================
    */
    function Indicators () {}

    Indicators.prototype = {
        init: function () {
            this._indicators = [];
            this._virtualScroll = 0;

            this.on('_initialize', this._initializeIndicators);
            this.on('_update', this._updateIndicators);

            this._hook('after', '_transitionTime', this._transitionTimeIndicators);
            this._hook('after', '_transitionEasing', this._transitionEasingIndicators);
            this._hook('after', '_translate', this._updateIndicators);
            this._hook('after', '_setInfiniteScrollerSize', this._setVirtualScrollSize);
        },
        _initializeIndicators: function () {
            var self = this;
            if (this.opts.scrollbars) {
                this._createDefaultScrollbars(this.opts.scrollbars);
            }
            if (this.opts.indicators) {
                this.opts.indicators.forEach(function (i) {self.addIndicator(i.el, i.config)});
            }

            this._initVirtualScrollSize();                
        },
        _initVirtualScrollSize: function () {
            var hasScroll     = this.scrollVertical ? this.hasScrollY : this.hasScrollX,
                virtualSize   = this.scrollVertical ? 'virtualSizeY'  : 'virtualSizeX',
                virtualScroll = hasScroll ? this._virtualScroll : 0;

            this._indicators.forEach(function (i) {
                i[virtualSize] = virtualScroll;
                i.refresh();
            });
        },
        _setVirtualScrollSize: function () {
            var last          = this._positionedSurfacesLast(),
                virtualScroll = last.offset + (this.scrollVertical ? last.height : last.width),
                virtualSize   = this.scrollVertical ? 'virtualSizeY' : 'virtualSizeX';

            if (virtualScroll > this._virtualScroll) {
                this._virtualScroll = virtualScroll;
                this._indicators.forEach(function (i){
                    i[virtualSize] = virtualScroll;
                    i.refresh();
                });
            }
        },
        _updateIndicators: function () {
            this._indicators.forEach(function (i) {i.updatePosition();});
         },
         _transitionTimeIndicators: function (time) {
            time || (time = 0);
            this._indicators.forEach(function (i) {i.transitionTime(time);});
         },
         _transitionEasingIndicators: function (easing) {
            this._indicators.forEach(function (i) {i.transitionEasing(easing);});
         },
        _createDefaultScrollbars: function (config) {
            var interactive = true,  // TODO:
                customStyle = false, // Move those two as params
                scrollbar   = this._createDefaultScrollbar(this.scrollVertical, interactive, customStyle);
            this.wrapper.appendChild(scrollbar);
            
            this._indicators.push(new Indicator(this, {
                el          : scrollbar,
                interactive : interactive,
            }));
        },
        _createDefaultScrollbar: function (vertical, interactive, customStyle) {
            var scrollbar            = w.document.createElement('div'),
                indicator            = w.document.createElement('div'),
                inlineStyleScrollbar = DEFAULT_STYLE_SCROLLBAR,
                inlineStyleIndicator = DEFAULT_STYLE_INDICATOR;

            indicator.className     = 'scrollbar';
            indicator.style.cssText = inlineStyleIndicator;

            if (!vertical) {
                if (!customStyle) {
                    scrollbar.style.cssText += inlineStyleScrollbar + DEFAULT_STYLE_VERTICAL_SB;
                    indicator.style.height   = '100%';
                }
                scrollbar.className = 'scrollbar-horizontal';
            } else {
                if (!customStyle) {
                    scrollbar.style.cssText += inlineStyleScrollbar + DEFAULT_STYLE_HORIZONTAL_SB;
                    indicator.style.width    = '100%';
                }
                scrollbar.className = 'scrollbar-vertical';
            }

            if (!interactive) {
                scrollbar.style.pointerEvents = 'none';
            }

            scrollbar.appendChild(indicator);
            return scrollbar;
        },
        /* PLUBLIC API*/
        addIndicator: function (el, cfg) {
            cfg || (cfg = {});
            cfg.el = el;
            var indicator = new Indicator(this, cfg);

            this._indicators.push(indicator);
            indicator.refresh();
        }
    };
    
    Indicators.Indicator = Indicator;
    PLUGINS.Indicators   = Indicators;

}(window)); 
},
_initPullToRefreshPlugin: function () {
    (function (w) {        
    // NAMESPACES
    var SCROLLER = w.__S || (w.__S = {}), 
        RAF      = w.requestAnimationFrame,
        PLUGINS  = SCROLLER.plugins || (SCROLLER.plugins = {}),

        CONFIG_DEFAULTS = {
            labelPull     : 'Pull down to refresh...',
            labelRelease  : 'Release to refresh...',
            labelUpdate   : 'Loading...',
            labelSubtitle : '',
            labelError    : 'Error on pull to refresh'
        },
        PULL_TO_SNAP_TIME  = 200,
        ERROR_TIMEOUT      = 1000,
        CLASS_UPDATE_STATE = 'update',
        CLASS_PULL_STATE   = 'pull',
        CLASS_ICON         = 'icon',
        CLASS_ERROR        = 'error',
        CLASS_LABEL        = 'label',
        CLASS_SUBTITLE     = 'sub',
        CLASS_PTR          = 'pullToRefresh';
    
    function PullToRefresh() {}

    PullToRefresh.prototype = {
        init: function () {
            this._mergePullToRefreshConfig();
            this.on('_initialize', this._appendPullToRefresh);
            this.on('scrollMove', this._onScrollMovePTR);
            this.on('_customResetPosition', this._onResetPositionPTR);
        },
        _mergePullToRefreshConfig: function () {
            this.opts.pullToRefreshConfig = this._mergeConfigOptions(CONFIG_DEFAULTS, this.opts.pullToRefreshConfig);
        },
        _createPullToRefreshMarkup: function () {
            var ptr_container = w.document.createElement('div'),
                pullLabel     = this.opts.pullToRefreshConfig.labelPull,
                subtitleLabel = this.opts.pullToRefreshConfig.labelSubtitle;

            ptr_container.innerHTML = [
                '<span class="' + CLASS_ICON + '"></span>',
                '<span class="' + CLASS_LABEL + '">' + pullLabel + '</span>',
                '<span class="' + CLASS_SUBTITLE + '">' + subtitleLabel + '</span>'
                ].join('');

            ptr_container.className = 'pullToRefresh';

            return ptr_container;
        },
         _appendPullToRefresh: function () {
            var ptr_container = this._createPullToRefreshMarkup();
            if (this.scroller.firstChild) {
                this.scroller.insertBefore(ptr_container, this.scroller.firstChild);
            } else {
                this.scroller.appendChild(ptr_container);
            }

            this.ptrDOM   = ptr_container;
            this.ptrIcon  = ptr_container.getElementsByClassName(CLASS_ICON)[0];
            this.ptrLabel = ptr_container.getElementsByClassName(CLASS_LABEL)[0];

            this._ptrThreshold  = ptr_container.offsetHeight; //relayout
            this._ptrSnapTime   = PULL_TO_SNAP_TIME;

            this.togglePullToRefresh(this.opts.pullToRefresh, true);
        },
        _onResetPositionPTR: function (time) {
            if (this._ptrTriggered) {
                var y    = this._getPTRSize();

                time = time || this._getPTRSnapTime();
                this._scrollTo(0, y, time);
            } else {
                this._resetPosition(time, true);
            }
        },
        _setPTRLoadingState: function (enable) {
            if (enable) {
                this.ptrDOM.classList.add(CLASS_UPDATE_STATE);
                this.ptrLabel.textContent = this.opts.pullToRefreshConfig.labelUpdate;
                this._ptrLoading          = true;
            } else {
                this.ptrDOM.classList.remove(CLASS_UPDATE_STATE);
                this.ptrDOM.classList.remove(CLASS_PULL_STATE);
                this.ptrLabel.textContent = this.opts.pullToRefreshConfig.labelPull;
                this._ptrLoading = false;
            }
        },
        _setPullState: function (enable) {
            if (enable) {
                this.ptrDOM.classList.add(CLASS_PULL_STATE);
                this.ptrLabel.textContent = this.opts.pullToRefreshConfig.labelRelease;
                this._ptrTriggered = true;    
            } else {
                this.ptrDOM.classList.remove(CLASS_PULL_STATE);
                this.ptrLabel.textContent = this.opts.pullToRefreshConfig.labelPull;
                this._ptrTriggered = false;
            }
        },
        _setPTRErrorState: function (error) {
            var labelError = this.opts.pullToRefreshConfig.labelError;
            // error == false remove error state
            if (typeof error === 'boolean' && !error) {
                this.ptrDOM.classList.remove(CLASS_ERROR);
                this._setPullState(false);
            } else {
                this._setPTRLoadingState(false);
                this.ptrDOM.classList.add(CLASS_ERROR);
                this.ptrLabel.textContent = error.labelError || labelError;
            }
        },
        _onScrollMovePTR: function (action, x, y) {
            if (action === 'gestureMove' && y > 0) {
                this._needsPullToRefresh(y);
            }
        },
         _needsPullToRefresh: function (ypos) {
            if (this._ptrTriggered && ypos < this._ptrThreshold) {
                this._setPullState(false);
            } else if (!this._ptrTriggered && ypos > this._ptrThreshold) {
                this._setPullState(true);
            }
        },
        _ptrToggle: function (action, force) {
            var ptr = this.ptrDOM;

            if (!ptr) return;

            if (action === 'disable' && (this.opts.pullToRefresh || force)) {
                ptr.style.display = 'none';
                this._ptrThreshold = 0;
                this.opts.pullToRefresh = false;

            } else if (action === 'enable' && (!this.opts.pullToRefresh || force)) {
                ptr.style.display = ''; 
                this._ptrThreshold = ptr.offsetHeight;
                this.opts.pullToRefresh = true;
            }
        },
        _ptrExecTrigger: function () {
            var self = this,
                ptrDataProvider = this.opts.onPullToRefresh,
                callback = function () {
                    self._ptrExecTriggerCallback.apply(self, arguments);
                };

            if (ptrDataProvider) {
                ptrDataProvider(callback);
            } else {
                w.setTimeout(function (){
                    self._ptrExecTriggerCallback('handler not defined');
                }, 600);
            }
        },
        _ptrExecTriggerCallback: function (err, data) {
            var self = this;
            if (err) {
                this._setPTRErrorState(err);
                this._ptrTriggered = false;
                w.setTimeout(function () {
                    self._resetPosition(self._ptrSnapTime);
                    self._setPTRErrorState(false);
                }, ERROR_TIMEOUT);
            } else {
                this.prependItems(data);
                this._ptrTriggered = false;
                this._setPTRLoadingState(false);

                RAF(function() {
                    self._resetPosition(self._ptrSnapTime);
                });
            }
            
        },
        /*
        * ==================================
        * PUBLIC API
        * ==================================
        */
        isTriggeredPTR: function () {
            return this._ptrTriggered;
        },
        getPTRSize: function () {
            return this._ptrThreshold;
        },
        getPTRSnapTime: function () {
            return this._ptrSnapTime;
        },
        triggerPTR: function () {
            this._ptrExecTrigger();
        },
        getResetPositionPTR: function () {
            if (!this._triggerPTRAfterReset) {
                this._triggerPTRAfterReset = true;
                this._setPTRLoadingState(true);
            } else {
                this._triggerPTRAfterReset = false;
                this.triggerPTR();
            }
            return {
                x    : this.x,
                y    : this.getPTRSize(),
                time : this.getPTRSnapTime()
            };
        },
        togglePullToRefresh: function (enabled, force) {
            var hasToggleArg = enabled !== undefined,
                toggleStr = hasToggleArg ? enabled ? 'enable' : 'disable' : '';

            if (hasToggleArg) {
                this._ptrToggle(toggleStr, force);
            } else {
                this._ptrToggle(this.opts.pullToRefresh ? 'disable' : 'enable', force);
            }
        }
    };   

    PLUGINS.PullToRefresh = PullToRefresh;

}(window));
},
_initPullToLoadMorePlugin: function () {
    (function (w) {        

    var SCROLLER = w.__S || (w.__S = {}), //NAMESPACE
        RAF      = w.requestAnimationFrame,
        PLUGINS  = SCROLLER.plugins || (SCROLLER.plugins = {}),

        CONFIG_DEFAULTS = {
            labelPull     : 'Pull up to show more',
            labelRelease  : 'Release to show more',
            labelUpdate   : 'Updating...',
            labelSubtitle : '',
            labelError    : 'Error on pull to load more'
        },
        
        PULL_TO_SNAP_TIME  = 200,
        ERROR_TIMEOUT      = 1000,
        CLASS_UPDATE_STATE = 'update',
        CLASS_PULL_STATE   = 'pull',
        CLASS_ICON         = 'icon',
        CLASS_ERROR        = 'error',
        CLASS_LABEL        = 'label',
        CLASS_SUBTITLE     = 'sub',
        CLASS_PTL          = 'pullToLoadMore';
    
    function PullToLoadMore() {}

    PullToLoadMore.prototype = {
        init: function () {
            this._mergePullToLoadMoreConfig();
            this.on('_initialize', this._appendPullToLoad);
            this.on('scrollMove', this._onScrollMovePTL);
        },
        _mergePullToLoadMoreConfig: function () {
            this.opts.pullToLoadMoreConfig = this._mergeConfigOptions(CONFIG_DEFAULTS, this.opts.pullToLoadMoreConfig);
        },
        
        _triggerPTL: function () {
            //set waiting state
            this._setPTLLoadingState(true);
            this._ptlExecTrigger();
        },
        _createPullToLoadMarkup: function () {
            var ptl_container = w.document.createElement('div'),
            pullLabel     = this.opts.pullToLoadMoreConfig.labelPull,
            subtitleLabel = this.opts.pullToLoadMoreConfig.labelSubtitle;

            ptl_container.innerHTML = [
                '<span class="' + CLASS_ICON + '"></span>',
                '<span class="' + CLASS_LABEL + '">' + pullLabel + '</span>',
                '<span class="' + CLASS_SUBTITLE + '">' + subtitleLabel + '</span>'
                ].join('');

            ptl_container.className = CLASS_PTL;
            return ptl_container;
        },
        _createPullToLoadSpacer: function () {
            var ptl_spacer = w.document.createElement('div');
            ptl_spacer.classList.add('spacer-pull-to-load-more');

            return ptl_spacer;
        },
        _sizePullToShowMore: function () {
            var spacer = this.ptlSpacer;
                diff   = this.wrapperHeight - spacer.offsetTop;

            diff = diff > 0 ? diff: 0;

            if (diff !== this.ptlSpacerSize) {
                this.ptlSpacerSize = diff;   
                spacer.style.height = this.ptlSpacerSize + 'px';
            }
        },
        _appendPullToLoad: function () {
            var ptl_container = this._createPullToLoadMarkup();
                ptl_spacer    = this._createPullToLoadSpacer();

            this.scroller.appendChild(ptl_spacer);
            this.scroller.appendChild(ptl_container);

            this.ptlSpacer = ptl_spacer;
            this.ptlDOM    = ptl_container;
            this.ptlIcon   = ptl_container.firstChild;
            this.ptlLabel  = ptl_container.getElementsByClassName(CLASS_LABEL)[0];

            this._ptlThreshold  = ptl_container.offsetHeight;
            this._ptlSnapTime   = PULL_TO_SNAP_TIME; 
            this.togglePullToLoadMore(this.opts.pullToLoadMore, true);

            this._setSize();
        },
        _appendData: function (items) {
            var docfrag = w.document.createDocumentFragment(),
                scrollerContainer = this.scroller,
                ptlContainer = this.ptlSpacer;

            items.forEach(function (i) {
                docfrag.appendChild(i);
            });

            if (ptlContainer) {
                scrollerContainer.insertBefore(docfrag, ptlContainer);
            } else {
                scrollerContainer.appendChild(docfrag);
            }
        },
        _ptlIsEnabled: function () {
            return this.opts.pullToLoadMore;
        },
        _ptlToggle: function (action, force) {
            var ptl = this.ptlDOM;

            if (!ptl) return;

            if (action === 'disable' && (this.opts.pullToLoadMore || force)) {
                ptl.style.display = 'none';
                this._ptlThreshold = 0;
                this.opts.pullToLoadMore = false;

            } else if (action === 'enable' && (!this.opts.pullToLoadMore || force)) {
                ptl.style.display = ''; 
                this._ptlThreshold = ptl.offsetHeight;
                this.opts.pullToLoadMore = true;
            }
        },
        _onScrollMovePTL: function (action, x, y) {
            if (action === 'gestureMove' && y < this.maxScrollY) {
                this._needsPullToLoadMore(y);
            }
        },
        _needsPullToLoadMore: function (ypos) {
            if (!this.opts.pullToLoadMore) return;
            var threshold = this.maxScrollY - this._ptlThreshold;

            if (this._ptlTriggered && ypos > threshold) {
                this._setPTLPullState(false);
                this._ptlTriggered = false;

            } else if (!this._ptlTriggered && ypos < threshold) {
                this._setPTLPullState(true);
                this._ptlTriggered = true;
            }
        },
        _setPTLPullState: function (enable) {
            if (enable) {
                this.ptlDOM.classList.add(CLASS_PULL_STATE);
                this.ptlLabel.textContent = this.opts.pullToLoadMoreConfig.labelRelease;
                this._ptlTriggered = true;    
            } else {
                this.ptlDOM.classList.remove(CLASS_PULL_STATE);
                this.ptlLabel.textContent = this.opts.pullToLoadMoreConfig.labelPull;
                this._ptlTriggered = false;
            }
        },
        _setPTLLoadingState: function (enable) {
            if (enable) {
                this.ptlDOM.classList.add(CLASS_UPDATE_STATE);
                this.ptlLabel.textContent = this.opts.pullToLoadMoreConfig.labelUpdate;
                this._ptlLoading          = true;
            } else {
                this.ptlDOM.classList.remove(CLASS_UPDATE_STATE);
                this.ptlDOM.classList.remove(CLASS_PULL_STATE);
                this.ptlLabel.textContent = this.opts.pullToLoadMoreConfig.labelPull;
                this._ptlLoading = false;
            }
        },
        _setPTLErrorState: function (error) {
            var labelError = this.opts.pullToLoadMoreConfig.labelError;
            // error == false remove error state
            if (typeof error === 'boolean' && !error) {
                this.ptlDOM.classList.remove(CLASS_ERROR);
                this._setPTLPullState(false);
            } else {
                this._setPTLLoadingState(false);
                this.ptlDOM.classList.add(CLASS_ERROR);
                this.ptlLabel.textContent = error.labelError || labelError;
            }
        },
         _ptlExecTrigger: function () {
            var self = this,
                ptrDataProvider = this.opts.onPullToLoadMore,
                callback = function () {
                    self._ptlExecTriggerCallback.apply(self, arguments);
                };

            if (ptrDataProvider) {
                ptrDataProvider(callback);
            } else {
                w.setTimeout(function (){
                    self._ptlExecTriggerCallback('no fnc');
                }, 600);
            }
        },
        _ptlExecTriggerCallback: function (err, items) {
            var self = this;
            if (err) {
                this._setPTLErrorState(err);
                this._ptlTriggered = false;
                w.setTimeout(function () {
                    self._resetPosition(self._ptlSnapTime);
                    self._setPTLErrorState(false);
                }, ERROR_TIMEOUT);
            } else {
                this.appendItems(items);
                this._ptlTriggered = false;
                this._setPTLLoadingState(false);

                RAF(function() {
                    self._resetPosition(self._ptlSnapTime);
                });
            }
        },
        /*
        * ==================================
        * PUBLIC API
        * ==================================
        */
        getPTLSize: function () {
            return this._ptlThreshold;
        },
        getPTLSnapTime: function () {
            return this._ptlSnapTime;
        },
        isTriggeredPTL: function () {
            return this._ptlTriggered;
        },
        resetPositionPTL: function () {
            if (!this._triggerPTLAfterReset) {
                this._triggerPTLAfterReset = true;
                this._setPTLLoadingState(true);
            } else {
                this._triggerPTLAfterReset = false;
                this._triggerPTL();
            }
            return {
                x    : this.x,
                y    : this.maxScrollY - this.getPTLSize(),
                time : this.getPTLSnapTime()
            };    
        },
        togglePullToLoadMore: function (enabled, force) {
            var hasToggleArg = enabled !== undefined,
                toggleStr = hasToggleArg ? enabled ? 'enable' : 'disable' : '';

            if (hasToggleArg) {
                this._ptlToggle(toggleStr, force);
            } else {
                this._ptlToggle(this.opts.pullToLoadMore ? 'disable' : 'enable', force);
            }
        }
    };   

    PLUGINS.PullToLoadMore = PullToLoadMore;

}(window));
},
_initInfiniteLoadingPlugin: function () {
    (function (w) {        
    // NAMESPACES
    var SCROLLER = w.__S || (w.__S = {}), 
        PLUGINS  = SCROLLER.plugins || (SCROLLER.plugins = {}),

        CONFIG_DEFAULTS = {
            labelNoData : 'No more data to display',
            threshold   : null
        },
        CLASS_FETCHING = 'loading';
    
    function InfiniteLoading () {}

    InfiniteLoading.prototype = {
        init: function () {
            this._mergeInfiniteLoading();
            this.on('_initialize', this._initInfiniteLoading);
        },
        _mergeInfiniteLoading: function () {
            this.opts.infiniteLoadingConfig = this._mergeConfigOptions(
                CONFIG_DEFAULTS, 
                this.opts.infiniteLoadingConfig
            );
        },
        _initInfiniteLoading: function () {
            var ilConfig       = this.opts.infiniteLoadingConfig,
                thresholdCheck = this.opts.gpuOptimization ? this._checkItemsthreshold : this._checkLoadingThreshold;

            if (!this.opts.infiniteLoading || !ilConfig.dataProvider) {
                w.DEBUG.warn('InfiniteLoading will not work because there is no data provider or is not activated');
                return;
            }

            this.on('scrollMove', thresholdCheck);
            this.on('scrollEnd',  thresholdCheck);
            this._itemsThreshold = this.items && this.items.length || 10;
        },
        _triggerInfiniteLoadingDataProvider: function () {
            var self            = this,
                ilDataProvider  = this.opts.infiniteLoadingConfig.dataProvider,
                callback        = function () {
                    self._infiniteLoadingTriggerCallback.apply(self, arguments);
                };

            if (ilDataProvider) {
                w.DEBUG.log('fetching data');
                this._ilFetchingData = true;
                ilDataProvider(callback);
            } else {
                this._infiniteLoadingTriggerCallback('noop');
            }
        },
        _infiniteLoadingTriggerCallback: function (err, payload) {
            if (!err) {
                // the payload returns an array, append it.
                if (payload instanceof Array && payload.length) {
                    w.DEBUG.log('Data fetched!');
                    this.appendItems(payload);

                // the user manually added the dom elements (wrong thing, but we support it..)
                } else if (payload === 'refresh') {
                    w.DEBUG.log('InfiniteLoading: refresh!');
                    this.refresh();

                // If the payload is not "refresh" or an Array, we assume there is no more data.
                } else {
                    this._ilNoMoreData = true;
                    w.DEBUG.log('No More data!');
                }
            }
            this._ilFetchingData = false;
        },
        // This check is done when surfaceManager is enabled
        _checkItemsthreshold: function (action) {
            if (this._ilNoMoreData || this._ilFetchingData) {
                return;
            }

            var lastIndex  = this._positionedSurfacesLast().contentIndex;
                count      = this.items.length - 1;
                threshold  = this._itemsThreshold;

            if (count - lastIndex < threshold) {
                this._triggerInfiniteLoadingDataProvider();
            }
        },
        // This check is done when surfaceManager is disabled
        _checkLoadingThreshold: function (action, x, y) {
            if (this._ilNoMoreData || this._ilFetchingData) {
                return;
            }

            var config = this.opts.infiniteLoadingConfig,
                delta, threshold, pos, size;

            x || (x = this.x);
            y || (y = this.y);

            if (this.scrollVertical) {
                pos  = y;
                size = this.scrollerWidth;
            } else {
                pos  = x;
                size = this.scrollerHeight; 
            }

            threshold = config.threshold || 3 * size;
            delta     = size + pos; // pos is negative

            if (delta < threshold) {
                this._triggerInfiniteLoadingDataProvider();
            }
        },
        /* PUBLIC API */
        fetchData: function () {
            this._triggerInfiniteLoadingDataProvider();
        },
        unlockFetchData: function () {
            this._ilNoMoreData = false;
        },
        lockFetchData: function () {
            this._ilNoMoreData = true;
        }
    };   

    PLUGINS.InfiniteLoading = InfiniteLoading;

}(window));
},
_initEndlessPlugin: function () {
    (function (w) {        

    var SCROLLER = w.__S || (w.__S = {}), //NAMESPACE
        PLUGINS  = SCROLLER.plugins || (SCROLLER.plugins = {});
    
    function Endless() {}

    Endless.prototype = {
        init: function () {
            this.endless = true;
        },
        _itemsLeft: function () {
            return true;
        },
        _mod: function (index) {
            var n = this.items.length;
            return ((index % n) + n) % n;
        },
        _setActiveOffset: function () {
              this.activeOffset = (this.scrollVertical ? this.wrapperHeight: this.wrapperWidth) - 5;
        },
        _momentum: function (current, start, duration, lowerMargin, wrapperSize) {
            var velocity = this._getVelocity(current, start, duration),
                momentum = this._computeMomentum(velocity, current);
            return momentum;
        },
        _resetPosition: function () {
            return false;
        },
        _isOutOfScroll: function () {
            return false;
        },
        _updateAllowed: function (current) {
            return this._isScrolling || (Math.abs(current.dist) > 5);
        },
        _getBoundaries: function (pos, size) {
            return {
                top    : -pos - size,
                bottom : -pos + size + this.activeOffset
            };
        },
        _recycleEnableTest: function () {
            return true;
        },
         _initializePositions: function () {
            var items         = this.items,
                itemsSize     = items.length,
                positioned    = this.surfacesPositioned,
                sizeNotCover  = true,
                sizeNeeded    = this.wrapperSize + this.activeOffset,
                heightSum     = 0,
                i,j,
                item, surface, height;

            for (i = 0; i < itemsSize && sizeNotCover; i++) {
                item          = items[i];
                surface       = this._getAvailableSurface();
                heightSum     += this._attachItemInSurface(item, surface, {index: i, offset: heightSum});
                sizeNotCover  = heightSum < sizeNeeded;
                positioned[i] = surface;
            }

            sizeNotCover = true;
            heightSum    = 0;
            sizeNeeded   = this.activeOffset;

            if (i === itemsSize || !sizeNotCover) {
                w.console.log('[WARNING - SCROLLER ENDLESS PLUGIN] - Items are not sufficient to fulfill all scrollable area');
            }
            
            for (j = itemsSize - 1; j >= i && sizeNotCover; j--) {
                item          = items[j];
                surface       = this._getAvailableSurface();
                heightSum     += this._attachItemInSurface(item, surface, {index: j, offset: positioned[0].offset, preCalculateSize: true});
                positioned.unshift(surface);
                sizeNotCover = heightSum < sizeNeeded;
            }

            this._setInfiniteScrollerSize();
        },
        
    };   

    PLUGINS.Endless = Endless;

}(window));
},
_initSnapPlugin: function () {
    (function (w) {        

    var SCROLLER    = w.__S || (w.__S = {}), //NAMESPACE
        STATICS     = SCROLLER.constructor,
        PLUGINS     = SCROLLER.plugins || (SCROLLER.plugins = {}),
        STYLES      = SCROLLER.styles,
        EASING      = STATICS.EASING,
        BOUNCE_BACK = 200,
        SNAP_SOFT   = 'soft',
        SNAP_STICKY = 'sticky',
        SNAPSIZE_RATIO = 2,
        MAX_SNAP_TIME  = 600;
    
    function Snap() {}

    Snap.prototype = {
        init: function () {
            this._bindSnap();
        },
        _bindSnap: function () {
            this.on('beforeScrollStart', this._snapStart);
        },
        _snapStart: function () {
            this.initX = this.startX;
            this.initY = this.startY;
        },
        _getNearesOffset: function (offset) {
            var s = this.surfacesPositioned;
        },
        _afterEnd: function () {
            var current, dest, time;
            if (!this.moved) {
                current = this._getSnapPosition();
                if (current.init % current.minSnap) {
                    dest = Math.round(current.init / current.snapSize) * current.snapSize;
                    time = BOUNCE_BACK;

                    if (this.scrollVertical) {
                        this.scrollTo(0, dest, time);
                    } else {
                        this.scrollTo(dest, 0 , time);
                    }
                    
                }
            }
        },
        _getSnapSize: function (vertical) {
            return  vertical ? this.itemHeight || this.wrapperHeight : this.itemWidth || this.wrapperWidth;
        },
        _getSnapPosition: function (vertical) {
            var current;
            if (this.scrollVertical) { 
                current  = {
                    snapSize : this._getSnapSize(true),
                    dist     : this.distY,
                    init     : this.initY
                };
            } else {
                current = {
                    snapSize : this._getSnapSize(),
                    dist     : this.distX,
                    init     : this.initX
                };
            }
            current.minSnap = current.snapSize / SNAPSIZE_RATIO;
            return current;
        },
        _momentum: function () {
               if (this.opts.snap === SNAP_SOFT) {
                    return this._momentumSnapSoft.apply(this, arguments);
               } else {
                    return this._momentumSnapSticky.apply(this, arguments);
               }
        },
        _momentumSnapSticky: function (current, start, duration, lowerMargin, wrapperSize) {
            var velocity = this._getVelocity(current, start, duration),
                momentum = this._momentumSnapSoft.apply(this, arguments),
                position = this._getSnapPosition(),
                snapSize = position.snapSize,
                initSnap = Math.round(position.init / snapSize) * snapSize,
                dest, time;

            if (Math.abs(position.init - momentum.destination) < position.minSnap) {
                momentum = {
                    destination : Math.round(position.init / position.snapSize) * position.snapSize,
                    time        : BOUNCE_BACK,
                    snapBack    : true
                };
            } else {
                dest = initSnap + (momentum.destination > current ? snapSize: -snapSize);
                time = Math.abs((current - dest) / velocity);
                momentum = {
                    destination : dest,
                    time        : Math.min(time, MAX_SNAP_TIME)
                };
            }

            return momentum;
        },
        _momentumSnapSoft: function (current, start, duration, lowerMargin, wrapperSize) {
            var velocity = this._getVelocity(current, start, duration),
                momentum = this._computeMomentum(velocity, current),
                pos      = this._getSnapPosition(),
                dist, time;

            if (!this.endless && momentum.destination > 0) {
                momentum        = this._computeSnap(0, wrapperSize, velocity, current);
                momentum.bounce = EASING.bounce;

            } else if (momentum.destination < lowerMargin) {
                momentum        = this._computeSnap(lowerMargin, wrapperSize, velocity, current);
                momentum.bounce = EASING.bounce;

            } else {
                dist = Math.round(momentum.destination / pos.snapSize) * pos.snapSize;
                time = Math.abs(current - dist) < pos.minSnap ? BOUNCE_BACK : Math.abs((dist - current) / velocity);

                momentum = {
                    destination : dist,
                    time        : time
                };

            }
            return momentum;
        }
    };   

    PLUGINS.Snap = Snap;

}(window));
}
})<|MERGE_RESOLUTION|>--- conflicted
+++ resolved
@@ -118,10 +118,10 @@
         return component.find('scrollWrapper').getElement();
     },
     
-<<<<<<< HEAD
     _getPullToRefreshConfig: function (component) {
+        var nativeScroller = component.get('v.useNativeScroller');
         return {
-            labelPull     : component.get("v.pullToRefreshPull"),
+            labelPull     : nativeScroller ? component.get('v.pullToRefreshClick'): component.get("v.pullToRefreshPull"),
             labelRelease  : component.get("v.pullToRefreshRelease"),
             labelUpdate   : component.get("v.pullToRefreshUpdating"),
             labelSubtitle : component.get("v.pullToRefreshSubtitle"),
@@ -129,32 +129,13 @@
         }
     },
     _getPullToLoadMoreConfig: function (component) {
+        var nativeScroller = component.get('v.useNativeScroller');
         return {
-            labelPull     : component.get("v.pullToShowMorePull"),
+            labelPull     : nativeScroller ? component.get('v.pullToShowMoreClick') : component.get("v.pullToShowMorePull"),
             labelRelease  : component.get("v.pullToShowMoreRelease"),
             labelUpdate   : component.get("v.pullToShowMoreUpdating"),
             labelSubtitle : component.get("v.pullToShowMoreSubtitle"),
             labelError    : component.get("v.pullToShowMoreError")
-=======
-    _getPullToRefreshConfig: function (attrs) {
-        var nativeScroller = attrs.get('useNativeScroller');
-        return {
-            labelPull     : nativeScroller ? attrs.get('pullToRefreshClick'): attrs.get("pullToRefreshPull"),
-            labelRelease  : attrs.get("pullToRefreshRelease"),
-            labelUpdate   : attrs.get("pullToRefreshUpdating"),
-            labelSubtitle : attrs.get("pullToRefreshSubtitle"),
-            labelError    : attrs.get("pullToRefreshError")
-        }
-    },
-    _getPullToLoadMoreConfig: function (attrs) {
-        var nativeScroller = attrs.get('useNativeScroller');
-        return {
-            labelPull     : nativeScroller ? attrs.get('pullToShowMoreClick') : attrs.get("pullToShowMorePull"),
-            labelRelease  : attrs.get("pullToShowMoreRelease"),
-            labelUpdate   : attrs.get("pullToShowMoreUpdating"),
-            labelSubtitle : attrs.get("pullToShowMoreSubtitle"),
-            labelError    : attrs.get("pullToShowMoreError")
->>>>>>> 6b08811b
         }
     },
     _getInfiniteLoadingConfig: function (component) {
@@ -197,7 +178,7 @@
             canShowMore           = component.get('v.canShowMore'),
 
             // scroller properties check
-<<<<<<< HEAD
+            useNativeScroller     = component.get('v.useNativeScroller'),
             enabled               = component.get('v.enabled'),
             width                 = component.get('v.width'),
             height                = component.get('v.height'),
@@ -205,16 +186,6 @@
             scrollbars            = component.get('v.showScrollbars'),
             gpuOptimization       = component.get('v.gpuOptimization'),
 
-=======
-            useNativeScroller     = attributes.get('useNativeScroller'),
-            enabled               = attributes.get('enabled'),
-            width                 = attributes.get('width'),
-            height                = attributes.get('height'),
-            scroll                = attributes.get('scroll'),
-            scrollbars            = attributes.get('showScrollbars'),
-            gpuOptimization       = attributes.get('gpuOptimization'),
-           
->>>>>>> 6b08811b
             // For now, default android and ios to use CSSTransitions
             useCSSTransition      = typeof cssTransition === "boolean" ? cssTransition : (!gpuOptimization && (device.isIOS || device.isAndroid)),
             
@@ -230,15 +201,9 @@
             pullToLoadMore        = canShowMore,
             infiniteLoading       = auraInfiniteLoading && component.get('v.infiniteLoading'),
 
-<<<<<<< HEAD
-            pullToRefreshConfig   = pullToRefresh   && this._getPullToRefreshConfig(component),
-            pullToLoadMoreConfig  = pullToLoadMore  && this._getPullToLoadMoreConfig(component),
-            infiniteLoadingConfig = infiniteLoading && this._getInfiniteLoadingConfig(component);
-=======
-            pullToRefreshConfig   = this._getPullToRefreshConfig(attributes),
-            pullToLoadMoreConfig  = this._getPullToLoadMoreConfig(attributes),
-            infiniteLoadingConfig = this._getInfiniteLoadingConfig(attributes);
->>>>>>> 6b08811b
+            pullToRefreshConfig   = this._getPullToRefreshConfig(component),
+            pullToLoadMoreConfig  = this._getPullToLoadMoreConfig(component),
+            infiniteLoadingConfig = this._getInfiniteLoadingConfig(component);
         
         return {
             enabled               : useNativeScroller ? false : enabled,
