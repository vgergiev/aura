--- conflicted
+++ resolved
@@ -150,15 +150,9 @@
 			var selectedItems = this.getSelectedMenuItems(cmp);
 			for (var i=0; i < selectedItems.length; i++) {
 				// append prefix for descending order
-<<<<<<< HEAD
-				order = cmp._sortOrderMap[selectedItems[i].fieldName].order === this.CONSTANTS.DESC ? this.CONSTANTS.DESC_PREFIX : '';
-				result.push(order + selectedItems[i].fieldName);
-			}
-=======
 				order = cmp._selectedItems[i].isAscending ? '' : this.CONSTANTS.DESC_PREFIX;
 				result.push({ sortBy: order + selectedItems[i].fieldName, label: selectedItems[i].label });
-			}			
->>>>>>> 788daeba
+			}
 			action.runDeprecated(result);
 		}
 	},
@@ -246,54 +240,13 @@
 			$A.util[visible ? 'addClass' : 'removeClass'](cmp.find('sorterContainer').getElement(),'open');
 		}
 	},
-<<<<<<< HEAD
-
-	updateSelectedItemsSortOrder : function(cmp, order) {
-		var selectedItems = this.getSelectedMenuItems(cmp);
-		if (selectedItems) {
-			for (var i=0; i< selectedItems.length; i++) {
-				cmp._sortOrderMap[selectedItems[i].fieldName].order = order;
-			}
-		}
-	},
-
-	updateSortOrderPicker : function(cmp, order) {
-		var selectedLabel = 'selected';
-		if (order == this.CONSTANTS.ASC) {
-			cmp.find('ascSelected').setValue('v.value', selectedLabel);
-			cmp.find('descSelected').setValue('v.value', '');
-			$A.util.addClass(cmp.find('ascBtn').getElement(), "selected");
-			$A.util.removeClass(cmp.find('decBtn').getElement(), "selected");
-		} else if (order == this.CONSTANTS.DESC) {
-			cmp.find('descSelected').setValue('v.value', selectedLabel);
-			cmp.find('ascSelected').setValue('v.value', '');
-			$A.util.addClass(cmp.find('decBtn').getElement(), "selected");
-			$A.util.removeClass(cmp.find('ascBtn').getElement(), "selected");
-		}
-		cmp.find('selectedSortOrderOutput').set('v.value', this.LABELS[order]);
-	},
-
-	updateSortedItemsLable : function(cmp) {
-=======
-	
+
 	updateSortOrder : function(cmp) {
->>>>>>> 788daeba
 		var selectedItems = this.getSelectedMenuItems(cmp);
 		if (selectedItems && selectedItems.length > 0) {
 			var values = [];
 			for (var i=0; i<selectedItems.length; i++) {
-<<<<<<< HEAD
-				values.push(selectedItems[i].label);
-			}
-			values = values.join(',');
-			if (values.length > 0) {
-				$A.util.removeClass(cmp.find('separator').getElement(), 'hidden');
-				cmp.find('selectedItemOutput').set('v.value', values);
-			} else {
-				$A.util.addClass(cmp.find('separator').getElement(), 'hidden');
-=======
 				cmp._sortOrderMap[selectedItems[i].fieldName].order = selectedItems[i].isAscending ? this.CONSTANTS.ASC : this.CONSTANTS.DESC;
->>>>>>> 788daeba
 			}
 		}
 	},
@@ -305,13 +258,8 @@
 			var menuItems = menuList.getValue('v.childMenuItems');
 			for (var i = 0; i < menuItems.getLength(); i++) {
 				var c = menuItems.getValue(i);
-<<<<<<< HEAD
 			    if (c.get('v.selected') === true) {
-			    	values.push({fieldName: c.get('v.value'), label: c.get('v.label'), index: i});
-=======
-			    if (c.get('v.selected') === true) {			    	
 			    	values.push({fieldName: c.get('v.value'), label: c.get('v.label'), index: i, isAscending: c.get('v.isAscending')});
->>>>>>> 788daeba
 			    }
 			}
 	    }
@@ -375,14 +323,8 @@
 		if (isPhone) {
 			var viewPort = $A.util.getWindowSize(),
 				header = cmp.find('headerBar').getElement(),
-<<<<<<< HEAD
-				pickerCtEl = cmp.find('sortOrderPicker').getElement(),
-				menuListHeight = viewPort.height - header.offsetHeight - pickerCtEl.offsetHeight;
-
-=======
 				menuListHeight = viewPort.height - header.offsetHeight;
-			
->>>>>>> 788daeba
+
 			//fill up the whole screen
 			$A.util.addClass(cmp.find('sorterContainer').getElement(), 'phone');
 			containerEl.style.width = viewPort.width + 'px';
@@ -393,14 +335,8 @@
 		} else {
 			//update sorter menu size to fill up the rest of the screen with the menu list
 			var header = cmp.find('headerBar').getElement(),
-<<<<<<< HEAD
-				pickerCtEl = cmp.find('sortOrderPicker').getElement(),
-				menuListHeight = containerEl.offsetHeight - header.offsetHeight - pickerCtEl.offsetHeight;
-
-=======
 				menuListHeight = containerEl.offsetHeight - header.offsetHeight;
-			
->>>>>>> 788daeba
+
 			cmp.find('sorterMenuList').getElement().style.height = menuListHeight + 'px';
 		}
     },
@@ -429,22 +365,10 @@
 		            	var container = cmp.find('sorterContainer').getElement(),
 		    			currentFocus = document.activeElement,
 		    			shiftPressed = event.shiftKey,
-<<<<<<< HEAD
-		    			firstFocusable = cmp.find('ascBtn').getElement(),
 		    			applyBtn = cmp.find('set').getElement();
 	                    if (currentFocus === applyBtn && !shiftPressed) {
 	                        $A.util.squash(event, true);
-	                        firstFocusable.focus();
-	                    } else if (currentFocus === firstFocusable && shiftPressed) {
-	                        $A.util.squash(event, true);
-	                        applyBtn.focus();
-	                    }
-=======
-		    			applyBtn = cmp.find('set').getElement();  	
-	                    if (currentFocus === applyBtn && !shiftPressed) {
-	                        $A.util.squash(event, true);
 	                    }          
->>>>>>> 788daeba
 		                break;
 	            }
 			}
