--- conflicted
+++ resolved
@@ -14,23 +14,18 @@
  * limitations under the License.
  */
 ({
-<<<<<<< HEAD
-	CONSTANTS : {ASC: 'ASC', DESC: 'DESC', DESC_PREFIX: "-"},
-
-=======
 	CONSTANTS : {ASC: 'ASC', DESC: 'DESC', DESC_PREFIX: "-", CONTAINER_ELEMENT_ID: 'listSorter'},
 		
->>>>>>> e547ad33
 	doInit : function(cmp) {
 		this.initSorterTrigger(cmp);
-		this.initDataProvider(cmp);
+		this.initDataProvider(cmp);		
 		this.triggerDataProvider(cmp);
 	},
-
-	initSorterTrigger : function(cmp) {
+	
+	initSorterTrigger : function(cmp) {		
 		var trigger = cmp.get('v.trigger'),
 			triggerLabel = cmp.get('v.triggerLabel');
-
+		
 		if (trigger && trigger.length > 0) {
 			if (triggerLabel) {
 				trigger[0].set("v.label", triggerLabel);
@@ -45,39 +40,39 @@
 	            	"values" : {
 	            		"label": triggerLabel
 	            	}
-	            }});
+	            }});			
 			menuTrigger.addHandler('click', cmp, 'c.onOpen');
 			cmp.set('v.trigger', menuTrigger);
 		}
 	},
-
+	
 	initDataProvider: function(cmp) {
         var dataProviders = cmp.getValue("v.dataProvider").unwrap();
-
+        
         if ($A.util.isArray(dataProviders)) {
         	var items, selectedItems;
         	cmp._dataProviders = dataProviders;
             for (var i = 0; i < dataProviders.length; i++) {
             	//get initial values from dataprovider
-            	items = dataProviders[i].get('v.columns');
+            	items = dataProviders[i].get('v.columns');            	 
             	this.initItems(cmp, items, this.parseSortBy(cmp, dataProviders[i].get('v.sortBy')));
             	//add handler
                 dataProviders[i].addHandler("onchange", cmp, "c.handleDataChange");
             }
-        }
-    },
-
+        }        
+    },
+    
     initItems : function(cmp, items, selectedItems) {
 		if (!cmp._sortOrderMap) {
 			cmp._sortOrderMap = {};
 		}
-
+	    
 		if (items && items.length > 0) {
 			//init sortOrderMap for default selected items
 			var filteredItems = [], sList = [], fieldName, label;
 			if (selectedItems) {
 				for (var i=0; i< selectedItems.length; i++) {
-					cmp._sortOrderMap[selectedItems[i].fieldName] = {order: selectedItems[i].ascending ? this.CONSTANTS.ASC : this.CONSTANTS.DESC, selected: true};
+					cmp._sortOrderMap[selectedItems[i].fieldName] = {order: selectedItems[i].ascending ? this.CONSTANTS.ASC : this.CONSTANTS.DESC, selected: true};				
 				}
 			}
 			var indx = 0;
@@ -85,10 +80,10 @@
 				if (typeof items[i].isSortable == 'undefined' || items[i].isSortable == true) {
 					fieldName = items[i].fieldName;
 					label = items[i].label;
-
+					
 					if (!cmp._sortOrderMap[fieldName]) {
 						//default to ASC order
-						cmp._sortOrderMap[fieldName] = {order: this.CONSTANTS.ASC, index: indx, selected: false};
+						cmp._sortOrderMap[fieldName] = {order: this.CONSTANTS.ASC, index: indx, selected: false}; 
 					} else {
 						cmp._sortOrderMap[fieldName].index = indx;
 						//add to selected list
@@ -98,18 +93,18 @@
 					indx++;
 				}
 			}
-
+			
 			cmp._selectedItems = sList;
 			cmp.set('v.items', filteredItems);
 		}
 	},
-
+	
 	handleOnOpen : function(cmp) {
-		var items = cmp.getValue('v.items');
+		var items = cmp.getValue('v.items');		
 		if (cmp.get('v.visible')) {
 			return;
-		}
-		this.attachEventHandler(cmp);
+		}		
+		this.attachEventHandler(cmp);		
 		var selected = this.getDefaultSortBy(cmp);
 		if (selected && selected.length > 0 && items && items.getLength() > 0) {
 			//update selected item sort orders
@@ -122,34 +117,34 @@
 			this.setSelectedItems(cmp, selected);
 			//select menu item
 			this.selectMenuItem(cmp, selected);
-			//focus on the first selected default item
+			//focus on the first selected default item 
 			var index = selected[0].index;
 			if (items.unwrap()[index]) {
 				cmp.find('sorterMenuList').setValue("v.focusItemIndex", index);
-			}
+			}			
 		}
 		cmp.setValue('v.visible', true);
 		this.appendElementToBody(cmp);
 		this.updateSize(cmp);
 	},
-
+	
 	handleOnCancel : function(cmp) {
 		this.removeEventHandler(cmp);
 		this.reset(cmp);
 		cmp.set('v.visible', false, true);
 		this.setVisible(cmp, false);
-
+		
 		var action = cmp.get('v.onCancel');
         if (action) {
         	action.runDeprecated();
         }
 	},
-
+	
 	handleApply : function(cmp) {
 		this.removeEventHandler(cmp);
 		cmp.set('v.visible', false, true);
 		this.setVisible(cmp, false);
-
+		
 		var action = cmp.get('v.onApply');
 		if (action) {
 			var result = [], order;
@@ -158,14 +153,14 @@
 				// append prefix for descending order
 				order = cmp._selectedItems[i].isAscending ? '' : this.CONSTANTS.DESC_PREFIX;
 				result.push({ sortBy: order + selectedItems[i].fieldName, label: selectedItems[i].label });
-			}
+			}			
 			action.runDeprecated(result);
 		}
 	},
-
+	
 	/**
 	 * Reset selected items and sort orders
-	 *
+	 * 
 	 */
 	reset: function(cmp) {
 		//reset sort orders
@@ -179,8 +174,8 @@
 			}
 		}*/
 		//reset selected menu items
-		var menuItems = cmp.find('sorterMenuList').getValue('v.childMenuItems')
-		for (var i=0; i < menuItems.getLength(); i++) {
+		var menuItems = cmp.find('sorterMenuList').getValue('v.childMenuItems')		 
+		for (var i=0; i < menuItems.getLength(); i++) {			 
 			var item = menuItems.getValue(i);
 			if (item.get('v.selected') === true) {
 				item.set('v.selected', false, true);
@@ -188,22 +183,22 @@
 			item.setValue('v.isAscending', true);
 		}
 	},
-
+	
 	/**
 	 * Get default sortBy from data provider
 	 */
-	getDefaultSortBy: function(cmp) {
+	getDefaultSortBy: function(cmp) {		
 	    	//TODO: need to support multiple data providers
 		var sortBy = this.parseSortBy(cmp, cmp._dataProviders[0].get('v.sortBy'));
 		for (var i=0; i< sortBy.length; i++) {
 			if (cmp._sortOrderMap[sortBy[i].fieldName]) {
 				//update item index
-				sortBy[i].index = cmp._sortOrderMap[sortBy[i].fieldName].index;
+				sortBy[i].index = cmp._sortOrderMap[sortBy[i].fieldName].index; 
 			}
 		}
 		return sortBy;
 	},
-
+	    
 	/**
 	 * Parse sortBy string which are comma separated into an array of objects
 	 */
@@ -215,7 +210,7 @@
 			for (var i=0; i<sortBy.length; i++) {
 				//fieldName starts with "-" prefix means descending
 	    		if (sortBy[i].indexOf(this.CONSTANTS.DESC_PREFIX) != -1) {
-	    			var fn = sortBy[i].substring(1);
+	    			var fn = sortBy[i].substring(1); 
 	    			ret.push({fieldName: fn, ascending: false});
 	    		} else {
 	    			ret.push({fieldName: sortBy[i], ascending: true});
@@ -226,8 +221,8 @@
 		}
 		return ret;
 	},
-
-    triggerDataProvider: function(cmp, index) {
+     
+    triggerDataProvider: function(cmp, index) {    	
         if (!index) {
             index = 0;
         }
@@ -235,7 +230,7 @@
             cmp._dataProviders[index].get("e.provide").fire();
         }
     },
-
+	
 	setVisible : function(cmp, visible) {
 		if (cmp.get('v.modal')) {
 			$A.util[visible ? 'addClass' : 'removeClass'](cmp.find('mask').getElement(),'open');
@@ -246,7 +241,7 @@
 			$A.util[visible ? 'addClass' : 'removeClass'](cmp.find('sorterContainer').getElement(),'open');
 		}
 	},
-
+	
 	updateSortOrder : function(cmp) {
 		var selectedItems = this.getSelectedMenuItems(cmp);
 		if (selectedItems && selectedItems.length > 0) {
@@ -256,30 +251,30 @@
 			}
 		}
 	},
-
+	
 	getSelectedMenuItems : function(cmp) {
 		var menuList = cmp.find('sorterMenuList');
-		var values = [];
-	    if (menuList) {
-			var menuItems = menuList.getValue('v.childMenuItems');
+		var values = [];		
+	    if (menuList) {	    
+			var menuItems = menuList.getValue('v.childMenuItems');	         
 			for (var i = 0; i < menuItems.getLength(); i++) {
 				var c = menuItems.getValue(i);
-			    if (c.get('v.selected') === true) {
+			    if (c.get('v.selected') === true) {			    	
 			    	values.push({fieldName: c.get('v.value'), label: c.get('v.label'), index: i, isAscending: c.get('v.isAscending')});
 			    }
 			}
 	    }
 	    return values;
 	},
-
+	
 	getSelectedItems : function(cmp) {
 		return cmp._selectedItems;
 	},
-
+	
 	setSelectedItems : function(cmp, selectedItems) {
 		cmp._selectedItems = selectedItems;
 	},
-
+	
 	selectMenuItem : function(cmp, selectedItems) {
 		var menuList = cmp.find('sorterMenuList');
 		var menuItems = menuList.getValue('v.childMenuItems');
@@ -297,29 +292,20 @@
 			this.updateSortOrder(cmp);
 		}
 	},
-
+	
 	attachEventHandler : function(cmp) {
 		$A.util.on(document, 'keydown', this.getKeydownHandler(cmp));
 		$A.util.on(document.body, this.getOnClickEventProp("onClickStartEvent"), this.getOnClickStartFunction(cmp));
         $A.util.on(document.body, this.getOnClickEventProp("onClickEndEvent"), this.getOnClickEndFunction(cmp));
         $A.util.on(window, 'orientationchange', this.getOrientationChangeHandler(cmp));
 	},
-
+	
 	removeEventHandler : function(cmp) {
 		$A.util.removeOn(document, 'keydown', this.getKeydownHandler(cmp));
 		$A.util.removeOn(document.body, this.getOnClickEventProp("onClickStartEvent"), this.getOnClickStartFunction(cmp));
         $A.util.removeOn(document.body, this.getOnClickEventProp("onClickEndEvent"), this.getOnClickEndFunction(cmp));
         $A.util.removeOn(window, 'orientationchange', this.getOrientationChangeHandler(cmp));
 	},
-<<<<<<< HEAD
-
-	position : function(cmp) {
-    	if (cmp.get('v.modal')) {
-    		//attach the dom to the document body as a modal dialog
-    		document.body.appendChild(cmp.find('mask').getElement());
-    		document.body.appendChild(cmp.find('sorterContainer').getElement());
-    	}
-=======
 	
 	appendElementToBody : function(cmp) {
 		if (!cmp.get('v.modal')) {
@@ -332,7 +318,7 @@
 		var sorterEl = cmp.find('sorterContainer').getElement();
 		
 		if (!containerEl) {
-			//attach the dom to the document body as a modal dialog
+    		//attach the dom to the document body as a modal dialog    		
     		containerEl = document.createElement('div');
     		containerEl.setAttribute('id', id);
     		$A.util.addClass(containerEl, cmp.getConcreteComponent().getDef().getStyleClassName());
@@ -342,50 +328,49 @@
 		} else if (!$A.util.contains(containerEl, sorterEl)) {
 			containerEl.appendChild(maskEl);
 			containerEl.appendChild(sorterEl);
-		}
->>>>>>> e547ad33
-    },
-
+    	}
+    },
+    
     /**
      * Update dialog size
      */
     updateSize : function(cmp) {
-    	var containerEl = cmp.find('sorterContainer').getElement();
+    	var containerEl = cmp.find('sorterContainer').getElement(); 
 		var isPhone = $A.get("$Browser.isPhone");
 		if (isPhone) {
 			var viewPort = $A.util.getWindowSize(),
 				header = cmp.find('headerBar').getElement(),
 				menuListHeight = viewPort.height - header.offsetHeight;
-
+			
 			//fill up the whole screen
 			$A.util.addClass(cmp.find('sorterContainer').getElement(), 'phone');
 			containerEl.style.width = viewPort.width + 'px';
 			containerEl.style.height = viewPort.height + 'px';
-
+			
 			//update sorter menu size to fill up the rest of the screen with the menu list
 			cmp.find('sorterMenuList').getElement().style.height = menuListHeight + 'px';
 		} else {
 			//update sorter menu size to fill up the rest of the screen with the menu list
 			var header = cmp.find('headerBar').getElement(),
 				menuListHeight = containerEl.offsetHeight - header.offsetHeight;
-
+			
 			cmp.find('sorterMenuList').getElement().style.height = menuListHeight + 'px';
 		}
     },
-
+    
 	/**
 	 * Handler for device orientation change event
 	 */
 	getOrientationChangeHandler : function(cmp) {
 		if (!cmp._orientationChange) {
-			var helper = this;
+			var helper = this;		
 			cmp._orientationChange = function(event) {
 				helper.updateSize(cmp);
 			}
 		}
 		return cmp._orientationChange;
 	},
-
+	
 	/**
      * Constructs the handler for the DOM keydown event. Includes handlers for tab key (including shift+tab)
      */
@@ -397,17 +382,17 @@
 		            	var container = cmp.find('sorterContainer').getElement(),
 		    			currentFocus = document.activeElement,
 		    			shiftPressed = event.shiftKey,
-		    			applyBtn = cmp.find('set').getElement();
+		    			applyBtn = cmp.find('set').getElement();  	
 	                    if (currentFocus === applyBtn && !shiftPressed) {
 	                        $A.util.squash(event, true);
-	                    }
+	                    }          
 		                break;
-	            }
+	            }   	
 			}
     	}
     	return cmp._keydownHandler;
     },
-
+	
 	getOnClickStartFunction: function(component) {
         if ($A.util.isUndefined(component._onClickStartFunc)) {
             var helper = this;
@@ -428,15 +413,15 @@
         }
         return component._onClickStartFunc;
     },
-
+    
     getOnClickEndFunction : function(component) {
         if ($A.util.isUndefined(component._onClickEndFunc)) {
             var helper = this;
-            var f = function(event) {
+            var f = function(event) {            	
                 // ignore gestures/swipes; only run the click handler if it's a
 				// click or tap
                 var clickEndEvent;
-
+            
                 if (helper.getOnClickEventProp("isTouchDevice")) {
                     var touchIdFound = false;
                     for (var i = 0; i < event.changedTouches.length; i++) {
@@ -446,32 +431,32 @@
                             break;
                         }
                     }
-
+                
                     if (helper.getOnClickEventProp("isTouchDevice") && !touchIdFound) {
                         return;
                     }
                 } else {
                     clickEndEvent = event;
                 }
-
+            
                 var startX = component._onStartX, startY = component._onStartY;
                 var endX = clickEndEvent.clientX, endY = clickEndEvent.clientY;
 
                 if (Math.abs(endX - startX) > 0 || Math.abs(endY - startY) > 0) {
                     return;
                 }
-
-                if (!helper.isElementInComponent(component.find('sorterContainer'), event.target)) {
+             
+                if (!helper.isElementInComponent(component.find('sorterContainer'), event.target)) {                	
                     // Collapse the sorter
                 	helper.handleOnCancel(component);
                 }
-
+                
             };
             component._onClickEndFunc = f;
         }
         return component._onClickEndFunc;
     },
-
+    
     getOnClickEventProp: function(prop) {
         // create the cache
         if ($A.util.isUndefined(this.getOnClickEventProp.cache)) {
@@ -495,14 +480,14 @@
         }
         return this.getOnClickEventProp.cache[prop];
     },
-
+	
     isElementInComponent : function(component, targetElem) {
 		if (!component || !targetElem) {
 			return false;
 		}
-
+		
 	    var componentElements = [];
-
+	
 	    // grab all the siblings
 	    var elements = component.getElements();
 	    for(var index in elements) {
@@ -510,18 +495,18 @@
 	            componentElements.push(elements[index]);
 	        }
 	    }
-
+	
 	    // go up the chain until it hits either a sibling or the root
 	    var currentNode = targetElem;
-
+	
 	    do {
 	        for (var index = 0; index < componentElements.length ; index++) {
 	            if (componentElements[index] === currentNode) { return true; }
 	        }
-
+	
 	        currentNode = currentNode.parentNode;
 	    } while(currentNode);
-
+	
 	    return false;
     },
     
