--- conflicted
+++ resolved
@@ -162,15 +162,9 @@
                     optionValue.put("selected", false);
                 }
             }
-<<<<<<< HEAD
-            // Workaround to force rerender for multiselects.
-            if (isMultiple) {
-            	cmp.set("v.options", optionsValue.unwrap());
-=======
             // Workaround to force rerender for multiselects or singleselect with change on the first item.
             if (isMultiple || reset === true) {
             	optionsValue.setValue(optionsValue.unwrap());
->>>>>>> 788daeba
             }
             cmp._suspendChangeHandlers = false;
         } else {
