<!--

    Copyright (C) 2012 salesforce.com, inc.

    Licensed under the Apache License, Version 2.0 (the "License");
    you may not use this file except in compliance with the License.
    You may obtain a copy of the License at

            http://www.apache.org/licenses/LICENSE-2.0

    Unless required by applicable law or agreed to in writing, software
    distributed under the License is distributed on an "AS IS" BASIS,
    WITHOUT WARRANTIES OR CONDITIONS OF ANY KIND, either express or implied.
    See the License for the specific language governing permissions and
    limitations under the License.

-->
<<<<<<< HEAD
<aura:event type="COMPONENT" support="GA" description="Indicates that the component has been pressed.">
    <aura:attribute name="domEvent" type="Object"/>
</aura:event>
=======
<aura:event type="COMPONENT" extends="ui:baseDOMEvent" support="GA" description="Indicates that the component has been pressed."/>
>>>>>>> d7da1843
<|MERGE_RESOLUTION|>--- conflicted
+++ resolved
@@ -15,10 +15,4 @@
     limitations under the License.
 
 -->
-<<<<<<< HEAD
-<aura:event type="COMPONENT" support="GA" description="Indicates that the component has been pressed.">
-    <aura:attribute name="domEvent" type="Object"/>
-</aura:event>
-=======
-<aura:event type="COMPONENT" extends="ui:baseDOMEvent" support="GA" description="Indicates that the component has been pressed."/>
->>>>>>> d7da1843
+<aura:event type="COMPONENT" extends="ui:baseDOMEvent" support="GA" description="Indicates that the component has been pressed."/>