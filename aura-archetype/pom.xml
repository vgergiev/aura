--- conflicted
+++ resolved
@@ -8,11 +8,7 @@
   <parent>
     <groupId>org.auraframework</groupId>
     <artifactId>aura-framework</artifactId>
-<<<<<<< HEAD
-    <version>0.0.450-SNAPSHOT</version>
-=======
     <version>0.0.449_2-SNAPSHOT</version>
->>>>>>> 9c605971
     <relativePath>../pom.xml</relativePath>
   </parent>
 
