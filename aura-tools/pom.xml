<?xml version="1.0"?>
<project xmlns="http://maven.apache.org/POM/4.0.0" xmlns:xsi="http://www.w3.org/2001/XMLSchema-instance" xsi:schemaLocation="http://maven.apache.org/POM/4.0.0 http://maven.apache.org/xsd/maven-4.0.0.xsd">
    <modelVersion>4.0.0</modelVersion>
    <artifactId>aura-tools</artifactId>
    <parent>
        <groupId>org.auraframework</groupId>
        <artifactId>aura-framework</artifactId>
<<<<<<< HEAD
        <version>0.209.61-40-P1-SNAPSHOT</version>
=======
        <version>0.209.61-42-P1-SNAPSHOT</version>
>>>>>>> f6329667
        <relativePath>../pom.xml</relativePath>
    </parent>
    <dependencies>
        <dependency>
            <groupId>org.auraframework</groupId>
            <artifactId>aura-impl</artifactId>
        </dependency>
    </dependencies>
</project><|MERGE_RESOLUTION|>--- conflicted
+++ resolved
@@ -5,11 +5,7 @@
     <parent>
         <groupId>org.auraframework</groupId>
         <artifactId>aura-framework</artifactId>
-<<<<<<< HEAD
-        <version>0.209.61-40-P1-SNAPSHOT</version>
-=======
         <version>0.209.61-42-P1-SNAPSHOT</version>
->>>>>>> f6329667
         <relativePath>../pom.xml</relativePath>
     </parent>
     <dependencies>
