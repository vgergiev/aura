--- conflicted
+++ resolved
@@ -56,24 +56,15 @@
 public class StringSourceLoader implements SourceLoader {
     public static final String DEFAULT_NAMESPACE = "string";
 
-<<<<<<< HEAD
     private static final String DEFAULT_NAME_PREFIX = "thing";
-    private static final Set<String> PREFIXES = ImmutableSet.of(DefDescriptor.MARKUP_PREFIX,
-            DefDescriptor.JAVASCRIPT_PREFIX, DefDescriptor.CSS_PREFIX, DefDescriptor.TEMPLATE_CSS_PREFIX);
-    private static final Set<DefType> DEFTYPES = ImmutableSet.of(DefType.APPLICATION, DefType.COMPONENT, DefType.EVENT,
-            DefType.INTERFACE, DefType.LAYOUTS, DefType.CONTROLLER, DefType.HELPER, DefType.RENDERER, DefType.STYLE,
-            DefType.TESTSUITE, DefType.NAMESPACE);
-=======
-	private static final String DEFAULT_NAME_PREFIX = "thing";
-	private static final Set<String> PREFIXES = ImmutableSet.of(
-			DefDescriptor.MARKUP_PREFIX, DefDescriptor.JAVASCRIPT_PREFIX,
-			DefDescriptor.CSS_PREFIX, DefDescriptor.TEMPLATE_CSS_PREFIX);
-	private static final Set<DefType> DEFTYPES = ImmutableSet.of(
-			DefType.APPLICATION, DefType.COMPONENT, DefType.EVENT,
-			DefType.INTERFACE, DefType.LAYOUTS, DefType.CONTROLLER,
-			DefType.HELPER, DefType.NAMESPACE, DefType.RENDERER, DefType.STYLE,
-			DefType.TESTSUITE);
->>>>>>> 2d07b13e
+    private static final Set<String> PREFIXES = ImmutableSet.of(
+            DefDescriptor.MARKUP_PREFIX, DefDescriptor.JAVASCRIPT_PREFIX,
+            DefDescriptor.CSS_PREFIX, DefDescriptor.TEMPLATE_CSS_PREFIX);
+    private static final Set<DefType> DEFTYPES = ImmutableSet.of(
+            DefType.APPLICATION, DefType.COMPONENT, DefType.EVENT,
+            DefType.INTERFACE, DefType.LAYOUTS, DefType.CONTROLLER,
+            DefType.HELPER, DefType.NAMESPACE, DefType.RENDERER, DefType.STYLE,
+            DefType.TESTSUITE);
 
     /**
      * A counter that we can use to guarantee unique names across multiple calls
@@ -303,21 +294,13 @@
         EVENT(EventDef.class, Format.XML, DefDescriptor.MARKUP_PREFIX, ":"),
         INTERFACE(InterfaceDef.class, Format.XML, DefDescriptor.MARKUP_PREFIX, ":"),
         LAYOUTS(LayoutsDef.class, Format.XML, DefDescriptor.MARKUP_PREFIX, ":"),
-<<<<<<< HEAD
-=======
         NAMESPACE(NamespaceDef.class, Format.XML, DefDescriptor.MARKUP_PREFIX, ""),
->>>>>>> 2d07b13e
         CONTROLLER(ControllerDef.class, Format.JS, DefDescriptor.JAVASCRIPT_PREFIX, "."),
         HELPER(HelperDef.class, Format.JS, DefDescriptor.JAVASCRIPT_PREFIX, "."),
         RENDERER(RendererDef.class, Format.JS, DefDescriptor.JAVASCRIPT_PREFIX, "."),
         STYLE(ThemeDef.class, Format.CSS, DefDescriptor.CSS_PREFIX, "."),
-<<<<<<< HEAD
-        TESTSUITE(TestSuiteDef.class, Format.JS, DefDescriptor.JAVASCRIPT_PREFIX, "."),
-        NAMESPACE(NamespaceDef.class, Format.XML, DefDescriptor.MARKUP_PREFIX, ":");
-=======
         TESTSUITE(TestSuiteDef.class, Format.JS, DefDescriptor.JAVASCRIPT_PREFIX, ".");
 
->>>>>>> 2d07b13e
         private static Map<Class<? extends Definition>, DescriptorInfo> infoMap;
 
         private final Class<? extends Definition> defClass;
@@ -344,15 +327,15 @@
             return infoMap.get(defClass);
         }
 
-		@SuppressWarnings("unchecked")
-		private <D extends Definition> DefDescriptor<D> getDescriptor(
-				String namespace, String name) {
-			return (DefDescriptor<D>) Aura.getDefinitionService()
-					.getDefDescriptor(
-							String.format("%s://%s%s%s", prefix, namespace,
-									delimiter, name == null ? "" : name),
-							defClass);
-		}
+        @SuppressWarnings("unchecked")
+        private <D extends Definition> DefDescriptor<D> getDescriptor(
+                String namespace, String name) {
+            return (DefDescriptor<D>) Aura.getDefinitionService()
+            .getDefDescriptor(
+                    String.format("%s://%s%s%s", prefix, namespace,
+                            delimiter, name == null ? "" : name),
+                            defClass);
+        }
 
         private Format getFormat() {
             return format;
