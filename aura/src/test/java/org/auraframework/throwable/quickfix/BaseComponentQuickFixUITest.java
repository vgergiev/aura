--- conflicted
+++ resolved
@@ -225,24 +225,4 @@
         }
         return defDescriptor;
     }
-<<<<<<< HEAD
-
-    /**
-     * Delete all files in component bundle, and then directory file itself.
-     */
-    protected void deleteFiles(DefDescriptor<?> defDescriptor) {
-        Source<?> source = Aura.getContextService().getCurrentContext().getDefRegistry().getSource(defDescriptor);
-        if (source != null) {
-            File f = new File(source.getSystemId());
-            if (f.exists()) {
-                File dir = f.getParentFile();
-                for (File x : dir.listFiles()) {
-                    x.delete();
-                }
-                dir.delete();
-            }
-        }
-    }
-=======
->>>>>>> 53f21e8e
 }