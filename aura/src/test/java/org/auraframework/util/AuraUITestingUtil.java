/*
 * Copyright (C) 2012 salesforce.com, inc.
 *
 * Licensed under the Apache License, Version 2.0 (the "License");
 * you may not use this file except in compliance with the License.
 * You may obtain a copy of the License at
 *
 *         http://www.apache.org/licenses/LICENSE-2.0
 *
 * Unless required by applicable law or agreed to in writing, software
 * distributed under the License is distributed on an "AS IS" BASIS,
 * WITHOUT WARRANTIES OR CONDITIONS OF ANY KIND, either express or implied.
 * See the License for the specific language governing permissions and
 * limitations under the License.
 */
package org.auraframework.util;

import java.util.Arrays;
import java.util.List;
import java.util.Map;

import junit.framework.Assert;

import org.apache.commons.lang.StringEscapeUtils;
import org.auraframework.util.json.JsonReader;
import org.openqa.selenium.By;
import org.openqa.selenium.JavascriptExecutor;
import org.openqa.selenium.WebDriver;
import org.openqa.selenium.WebDriverException;
import org.openqa.selenium.WebElement;

/**
 * A place to put common UI testing specific helper methods
 */

public class AuraUITestingUtil {
    private final WebDriver d;

    public AuraUITestingUtil(WebDriver d) {
        this.d = d;
    }

    public WebElement findElementAndTypeEventNameInIt(String event) {
        String locatorTemplate = "#%s > input.uiInputText.uiInput";
        String locator = String.format(locatorTemplate, event);
        WebElement input = d.findElement(By.cssSelector(locator));
        input.clear();
        input.sendKeys(event);
        return input;
    }

    public void assertClassNameContains(WebElement element, String namePart) {
        assertClassNameContains(element, namePart, true);
    }

    public void assertClassNameDoesNotContain(WebElement element, String namePart) {
        assertClassNameContains(element, namePart, false);
    }

    private void assertClassNameContains(WebElement element, String namePart, boolean doesContain) {
        String className = element.getAttribute("class").trim();
        className = " " + className + " "; // so we wont get false positive for
                                           // nonactive if looking for active
        namePart = " " + namePart + " ";

        if (doesContain) {
            Assert.assertTrue("Class name '" + className + "' does not contain '" + namePart + "'",
                    className.contains(namePart));
        } else {
            Assert.assertFalse("Class name '" + className + "' contains '" + namePart + "'",
                    className.contains(namePart));
        }
    }

    public String getValueFromRootExpr(String val) {
        String exp = "window.$A.getRoot().get('" + val + "')";
        return exp;
    }

    public String getFindAtRootExpr(String cmp) {
        String exp = "window.$A.getRoot().find('" + cmp + "')";
        return exp;
    }

    public void pressEnter(WebElement e) {
        e.sendKeys("\n");
    }

    public void pressTab(WebElement e) {
        e.sendKeys("\t");
    }

    /**
     * Execute the given javascript and args in the current window. Fail if the
     * result is not a boolean. Otherwise, return the result.
     */
    public boolean getBooleanEval(String javascript, Object... args) {
        Object status;
        status = getEval(javascript, args);

        if (status == null) {
            Assert.fail("Got a null status for " + javascript + "(" + args + ")");
        }
        if (!(status instanceof Boolean)) {
            Assert.fail("Got unexpected return value: for " + javascript + "(" + args + ") :\n" + status.toString());
        }

        return ((Boolean) status).booleanValue();
    }

    /**
     * Evaluate the given javascript in the current window. Upon completion, if
     * the framework has loaded and is in a test mode, then assert that there
     * are no uncaught javascript errors.
     * <p>
     * As an implementation detail, we accomplish this by wrapping the given
     * javascript so that we can perform the error check on each evaluation
     * without doing a round-trip to the browser (which might be long in cases
     * of remote test runs).
     * 
     * @return the result of calling
     *         {@link JavascriptExecutor#executeScript(String, Object...) with
     *         the given javascript and args.
     */
    public Object getEval(final String javascript, Object... args) {
        /**
         * Wrap the given javascript to evaluate and then check for any
         * collected errors. Then, return the result and errors back to the
         * WebDriver. We must return as an array because
         * {@link JavascriptExecutor#executeScript(String, Object...) cannot
         * handle Objects as return values."
         */
        String escapedJavascript = StringEscapeUtils.escapeJavaScript(javascript);
<<<<<<< HEAD
        String wrapper = "var ret,scriptExecException;" + 
                String.format("var func = new Function('arguments', \"%s\");\n", escapedJavascript) + 
                "try\n{" +
                " ret = func.call(this, arguments);\n" +
                "}\n" +
                "catch(e){\n" +
                " scriptExecException = e.message || e.toString();\n" +
                "}\n" + //
                "var jstesterrors = (window.$A && window.$A.test) ? window.$A.test.getErrors() : '';\n" + 
                "return [ret, jstesterrors, scriptExecException];";

        try {
            @SuppressWarnings("unchecked")
            List<Object> wrapResult = (List<Object>)getRawEval(wrapper, args);
            Assert.assertEquals("Wrapped javsascript execution expects an array of exactly 3 elements", 3, wrapResult.size());
            Object exception = wrapResult.get(2);
            Assert.assertNull("Following JS Exception occured while evaluating provided script:\n"+exception+"\n"+
            		"Arguments: (" + Arrays.toString(args) + ")\n" + "Script:\n" + javascript + "\n", exception);
            String errors = (String)wrapResult.get(1);
            assertJsTestErrors(errors);
            return wrapResult.get(0);
        } catch (WebDriverException e) {
        	//shouldn't come here that often as we are also wrapping the js script being passed to us in try/catch above
            Assert.fail("Script execution failed.\n" +
            		"Failure Message: "+e.getMessage() +"\n" + 
                    "Arguments: (" + Arrays.toString(args) + ")\n" + 
                    "Script:\n" + javascript + "\n");
=======
        String wrapper = "var ret,scriptExecException;"
                + String.format("var func = new Function('arguments', \"%s\");\n", escapedJavascript) + "try\n{"
                + " ret = func.call(this, arguments);\n" + "}\n" + "catch(e){\n"
                + " scriptExecException = e.message || e.toString();\n" + "}\n"
                + //
                "var jstesterrors = (window.$A && window.$A.test) ? window.$A.test.getErrors() : '';\n"
                + "return [ret, jstesterrors, scriptExecException];";

        try {
            @SuppressWarnings("unchecked")
            List<Object> wrapResult = (List<Object>) getRawEval(wrapper, args);
            Assert.assertEquals("Wrapped javsascript execution expects an array of exactly 3 elements", 3,
                    wrapResult.size());
            Object exception = wrapResult.get(2);
            Assert.assertNull("Following JS Exception occured while evaluating provided script:\n" + exception + "\n"
                    + "Arguments: (" + Arrays.toString(args) + ")\n" + "Script:\n" + javascript + "\n", exception);
            String errors = (String) wrapResult.get(1);
            assertJsTestErrors(errors);
            return wrapResult.get(0);
        } catch (WebDriverException e) {
            // shouldn't come here that often as we are also wrapping the js
            // script being passed to us in try/catch above
            Assert.fail("Script execution failed.\n" + "Failure Message: " + e.getMessage() + "\n" + "Arguments: ("
                    + Arrays.toString(args) + ")\n" + "Script:\n" + javascript + "\n");
>>>>>>> cd3c142c
            throw e;
        }
    }

    /**
     * Returns value of executing javascript in current window.
     * 
     * @see org.openqa.selenium.JavscriptExecutor#executeSript(String,
     *      Object...)
     */
    public Object getRawEval(String javascript, Object... args) {
        return ((JavascriptExecutor) d).executeScript(javascript, args);
    }

    /**
     * Process the results from $A.test.getErrors(). If there were any errors,
     * then fail the test accordingly.
     * 
     * @param errors the raw results from invoking $A.test.getErrors()
     */
    public void assertJsTestErrors(String errors) {
        if (!errors.isEmpty()) {
            @SuppressWarnings("unchecked")
            List<Map<String, Object>> errorsList = (List<Map<String, Object>>) new JsonReader().read(errors);
            StringBuffer errorMessage = new StringBuffer();
            for (Map<String, Object> error : errorsList) {
                errorMessage.append(error.get("message") + "\n");
            }
            Assert.fail(errorMessage.toString());
        }
    }

    public String prepareReturnStatement(String returnStatement) {
        return "return " + returnStatement;
    }
<<<<<<< HEAD
    
    public String findGlobalIdForComponentWithGivenProperties(String fromClause, String whereClause){
    	StringBuilder sb = new StringBuilder();    	
    	sb.append("var cmp = $A.getQueryStatement().from('component').field('globalId').");
    	sb.append(fromClause+".where(\""+whereClause+"\")"+".query();\n");
    	sb.append("$A.test.assertEquals(1, cmp.rowCount,'Expected to find only one component with given properties.');\n");
    	sb.append("return cmp.rows[0].globalId;");
    	Object returnVal = getEval(sb.toString());    	
    	return returnVal == null ? null: returnVal.toString();
    }
    
=======

    public String findGlobalIdForComponentWithGivenProperties(String fromClause, String whereClause) {
        StringBuilder sb = new StringBuilder();
        sb.append("var cmp = $A.getQueryStatement().from('component').field('globalId').");
        sb.append(fromClause + ".where(\"" + whereClause + "\")" + ".query();\n");
        sb.append("$A.test.assertEquals(1, cmp.rowCount,'Expected to find only one component with given properties.');\n");
        sb.append("return cmp.rows[0].globalId;");
        Object returnVal = getEval(sb.toString());
        return returnVal == null ? null : returnVal.toString();
    }

>>>>>>> cd3c142c
}<|MERGE_RESOLUTION|>--- conflicted
+++ resolved
@@ -131,35 +131,6 @@
          * handle Objects as return values."
          */
         String escapedJavascript = StringEscapeUtils.escapeJavaScript(javascript);
-<<<<<<< HEAD
-        String wrapper = "var ret,scriptExecException;" + 
-                String.format("var func = new Function('arguments', \"%s\");\n", escapedJavascript) + 
-                "try\n{" +
-                " ret = func.call(this, arguments);\n" +
-                "}\n" +
-                "catch(e){\n" +
-                " scriptExecException = e.message || e.toString();\n" +
-                "}\n" + //
-                "var jstesterrors = (window.$A && window.$A.test) ? window.$A.test.getErrors() : '';\n" + 
-                "return [ret, jstesterrors, scriptExecException];";
-
-        try {
-            @SuppressWarnings("unchecked")
-            List<Object> wrapResult = (List<Object>)getRawEval(wrapper, args);
-            Assert.assertEquals("Wrapped javsascript execution expects an array of exactly 3 elements", 3, wrapResult.size());
-            Object exception = wrapResult.get(2);
-            Assert.assertNull("Following JS Exception occured while evaluating provided script:\n"+exception+"\n"+
-            		"Arguments: (" + Arrays.toString(args) + ")\n" + "Script:\n" + javascript + "\n", exception);
-            String errors = (String)wrapResult.get(1);
-            assertJsTestErrors(errors);
-            return wrapResult.get(0);
-        } catch (WebDriverException e) {
-        	//shouldn't come here that often as we are also wrapping the js script being passed to us in try/catch above
-            Assert.fail("Script execution failed.\n" +
-            		"Failure Message: "+e.getMessage() +"\n" + 
-                    "Arguments: (" + Arrays.toString(args) + ")\n" + 
-                    "Script:\n" + javascript + "\n");
-=======
         String wrapper = "var ret,scriptExecException;"
                 + String.format("var func = new Function('arguments', \"%s\");\n", escapedJavascript) + "try\n{"
                 + " ret = func.call(this, arguments);\n" + "}\n" + "catch(e){\n"
@@ -184,7 +155,6 @@
             // script being passed to us in try/catch above
             Assert.fail("Script execution failed.\n" + "Failure Message: " + e.getMessage() + "\n" + "Arguments: ("
                     + Arrays.toString(args) + ")\n" + "Script:\n" + javascript + "\n");
->>>>>>> cd3c142c
             throw e;
         }
     }
@@ -220,19 +190,6 @@
     public String prepareReturnStatement(String returnStatement) {
         return "return " + returnStatement;
     }
-<<<<<<< HEAD
-    
-    public String findGlobalIdForComponentWithGivenProperties(String fromClause, String whereClause){
-    	StringBuilder sb = new StringBuilder();    	
-    	sb.append("var cmp = $A.getQueryStatement().from('component').field('globalId').");
-    	sb.append(fromClause+".where(\""+whereClause+"\")"+".query();\n");
-    	sb.append("$A.test.assertEquals(1, cmp.rowCount,'Expected to find only one component with given properties.');\n");
-    	sb.append("return cmp.rows[0].globalId;");
-    	Object returnVal = getEval(sb.toString());    	
-    	return returnVal == null ? null: returnVal.toString();
-    }
-    
-=======
 
     public String findGlobalIdForComponentWithGivenProperties(String fromClause, String whereClause) {
         StringBuilder sb = new StringBuilder();
@@ -244,5 +201,4 @@
         return returnVal == null ? null : returnVal.toString();
     }
 
->>>>>>> cd3c142c
 }