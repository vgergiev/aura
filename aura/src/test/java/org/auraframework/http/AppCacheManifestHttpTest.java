--- conflicted
+++ resolved
@@ -312,13 +312,8 @@
     }
 
     /**
-<<<<<<< HEAD
-     * GET app cache manifest for app with additional URLs specified using a controller action
-     * returns a full manifest containing the additional URLs returned by controller.
-=======
      * GET app cache manifest for app with additional URLs specified using a controller action returns a full manifest
      * containing the additional URLs returned by controller.
->>>>>>> 045a5329
      */
     public void testGetManifestForAppWithAdditionalAppCacheURLs() throws Exception {
         setHttpUserAgent(APPCACHE_SUPPORTED_USERAGENT);
@@ -345,22 +340,6 @@
      * scenarios, it just continues and ignores the exception thrown by the action, in other cases it returns 404.
      * Should we do something to signal that something went wrong, you might not have resources that you asked for?
      */
-<<<<<<< HEAD
-    public void _testGetManifestWhenAdditionalAppCacheUrlsActionBarfs() throws Exception{
-        String values[] = {"{!c.throwException}", //Action throws exception
-                "{!c.getString}", //Action returns literal instead of List<String>
-                "{!v.attr}", //A expression that refers to attribute instead of action
-        "/auraFW/resources/aura/resetCSS.css"};
-
-        String appMarkup = String.format(baseApplicationTag,"useAppcache=\"true\" render=\"client\"  preload=\"appCache\" "+
-                "securityProvider=\"java://org.auraframework.java.securityProvider.LaxSecurityProvider\" "+
-                " controller=\"java://org.auraframework.impl.java.controller.TestController\" "+
-                "additionalAppCacheURLs=\"%s\"", "");
-
-        for(String value: values){
-            DefDescriptor<ApplicationDef> desc= addSourceAutoCleanup(ApplicationDef.class, String.format(appMarkup,value));
-            System.setProperty(CoreProtocolPNames.USER_AGENT, APPCACHE_SUPPORTED_USERAGENT);
-=======
     public void _testGetManifestWhenAdditionalAppCacheUrlsActionBarfs() throws Exception {
         String values[] = { "{!c.throwException}", // Action throws exception
                 "{!c.getString}", // Action returns literal instead of List<String>
@@ -377,7 +356,6 @@
             DefDescriptor<ApplicationDef> desc = addSourceAutoCleanup(ApplicationDef.class,
                     String.format(appMarkup, value));
             setHttpUserAgent(APPCACHE_SUPPORTED_USERAGENT);
->>>>>>> 045a5329
             ManifestInfo manifest = getManifestInfo(getUrl(desc));
             HttpGet get = obtainGetMethod(manifest.url);
             HttpResponse httpResponse = perform(get);
@@ -385,11 +363,7 @@
             int statusCode = getStatusCode(httpResponse);
             get.releaseConnection();
 
-<<<<<<< HEAD
-            assertEquals("Expected to fail manifest fetching. additionalAppCacheUrls:"+value,
-=======
             assertEquals("Expected to fail manifest fetching. additionalAppCacheUrls:" + value,
->>>>>>> 045a5329
                     HttpStatus.SC_NOT_FOUND, statusCode);
 
             String serializedContextFragment = AuraTextUtil.urlencode(String
