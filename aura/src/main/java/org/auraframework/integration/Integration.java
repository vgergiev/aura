/*
 * Copyright (C) 2012 salesforce.com, inc.
 *
 * Licensed under the Apache License, Version 2.0 (the "License");
 * you may not use this file except in compliance with the License.
 * You may obtain a copy of the License at
 *
 *         http://www.apache.org/licenses/LICENSE-2.0
 *
 * Unless required by applicable law or agreed to in writing, software
 * distributed under the License is distributed on an "AS IS" BASIS,
 * WITHOUT WARRANTIES OR CONDITIONS OF ANY KIND, either express or implied.
 * See the License for the specific language governing permissions and
 * limitations under the License.
 */
package org.auraframework.integration;

import java.io.IOException;
import java.util.Map;

import org.auraframework.throwable.quickfix.QuickFixException;

/**
<<<<<<< HEAD
 * An Integration defines the scope of creating a set of component injection scripts
=======
 * An Integration defines the scope of creating a set of component injection
 * scripts
>>>>>>> cd3c142c
 * 
 * @author dchasman
 * @since 184
 */
public interface Integration {
<<<<<<< HEAD
	/**
	 * Generate a <script> tag that will correctly embed an instance of an Aura component bound to the DOM element identified by localDomId
	 * @param tag Fully qualified (namespace:name) name of the Aura component
	 * @param attributes
	 * @param localId Specify the user provided locally unique id of this component that can be used with $A.getRoot().find(localId)
	 * @param locatorDomId
	 * @param out Destination for injection script content
	 * @throws QuickFixException
	 * @throws IOException
	 */
	void injectComponent(String tag, Map<String, Object> attributes, String localId, String locatorDomId, Appendable out) throws QuickFixException, IOException;
	
=======
    /**
     * Generate a <script> tag that will correctly embed an instance of an Aura
     * component bound to the DOM element identified by localDomId
     * 
     * @param tag Fully qualified (namespace:name) name of the Aura component
     * @param attributes
     * @param localId Specify the user provided locally unique id of this
     *            component that can be used with $A.getRoot().find(localId)
     * @param locatorDomId
     * @param out Destination for injection script content
     * @throws QuickFixException
     * @throws IOException
     */
    void injectComponent(String tag, Map<String, Object> attributes, String localId, String locatorDomId, Appendable out)
            throws QuickFixException, IOException;

    @Deprecated
>>>>>>> cd3c142c
    /**
     * NOTE: This is about to die die die with @Gordon Oliver's pending changes to add dependencies and kill preloads!!!
     * @deprecated
     * @param namespace whose defs should be preloaded on the client.
     */
<<<<<<< HEAD
	void addPreload(String namespace);	
=======
    void addPreload(String namespace);
>>>>>>> cd3c142c
}<|MERGE_RESOLUTION|>--- conflicted
+++ resolved
@@ -21,31 +21,13 @@
 import org.auraframework.throwable.quickfix.QuickFixException;
 
 /**
-<<<<<<< HEAD
- * An Integration defines the scope of creating a set of component injection scripts
-=======
  * An Integration defines the scope of creating a set of component injection
  * scripts
->>>>>>> cd3c142c
  * 
  * @author dchasman
  * @since 184
  */
 public interface Integration {
-<<<<<<< HEAD
-	/**
-	 * Generate a <script> tag that will correctly embed an instance of an Aura component bound to the DOM element identified by localDomId
-	 * @param tag Fully qualified (namespace:name) name of the Aura component
-	 * @param attributes
-	 * @param localId Specify the user provided locally unique id of this component that can be used with $A.getRoot().find(localId)
-	 * @param locatorDomId
-	 * @param out Destination for injection script content
-	 * @throws QuickFixException
-	 * @throws IOException
-	 */
-	void injectComponent(String tag, Map<String, Object> attributes, String localId, String locatorDomId, Appendable out) throws QuickFixException, IOException;
-	
-=======
     /**
      * Generate a <script> tag that will correctly embed an instance of an Aura
      * component bound to the DOM element identified by localDomId
@@ -63,15 +45,10 @@
             throws QuickFixException, IOException;
 
     @Deprecated
->>>>>>> cd3c142c
     /**
      * NOTE: This is about to die die die with @Gordon Oliver's pending changes to add dependencies and kill preloads!!!
      * @deprecated
      * @param namespace whose defs should be preloaded on the client.
      */
-<<<<<<< HEAD
-	void addPreload(String namespace);	
-=======
     void addPreload(String namespace);
->>>>>>> cd3c142c
 }