/*
 * Copyright (C) 2012 salesforce.com, inc.
 *
 * Licensed under the Apache License, Version 2.0 (the "License");
 * you may not use this file except in compliance with the License.
 * You may obtain a copy of the License at
 *
 *         http://www.apache.org/licenses/LICENSE-2.0
 *
 * Unless required by applicable law or agreed to in writing, software
 * distributed under the License is distributed on an "AS IS" BASIS,
 * WITHOUT WARRANTIES OR CONDITIONS OF ANY KIND, either express or implied.
 * See the License for the specific language governing permissions and
 * limitations under the License.
 */
package org.auraframework.http;

import java.io.IOException;
import java.io.PrintWriter;
import java.util.ArrayList;
import java.util.Collections;
import java.util.List;
import java.util.Set;
import java.util.concurrent.ConcurrentHashMap;

import javax.activation.MimetypesFileTypeMap;
import javax.servlet.ServletException;
import javax.servlet.http.Cookie;
import javax.servlet.http.HttpServlet;
import javax.servlet.http.HttpServletRequest;
import javax.servlet.http.HttpServletResponse;

import org.auraframework.Aura;
import org.auraframework.adapter.ExceptionAdapter;
import org.auraframework.def.ApplicationDef;
import org.auraframework.def.BaseComponentDef;
import org.auraframework.def.DefDescriptor;
import org.auraframework.def.DefDescriptor.DefType;
import org.auraframework.http.RequestParam.StringParam;
import org.auraframework.service.DefinitionService;
import org.auraframework.system.AuraContext;
import org.auraframework.system.AuraContext.Format;
import org.auraframework.system.AuraContext.Mode;
import org.auraframework.throwable.AuraRuntimeException;
import org.auraframework.throwable.AuraUnhandledException;
import org.auraframework.throwable.NoAccessException;
import org.auraframework.throwable.quickfix.QuickFixException;
import org.auraframework.util.AuraTextUtil;
import org.auraframework.util.json.Json;

@SuppressWarnings("serial")
public abstract class AuraBaseServlet extends HttpServlet {
    public static final String AURA_PREFIX = "aura.";
    public static final String CSRF_PROTECT = "while(1);\n";

    /**
     * "Short" pages (such as manifest cookies and AuraFrameworkServlet pages)
     * expire in 1 day.
     */
    public static final long SHORT_EXPIRE_SECONDS = 24L * 60 * 60;
    public static final long SHORT_EXPIRE = SHORT_EXPIRE_SECONDS * 1000;

    /**
     * "Long" pages (such as resources and cached HTML templates) expire in 45
     * days. We also use this to "pre-expire" no-cache pages, setting their
     * expiration a month and a half into the past for user agents that don't
     * understand Cache-Control: no-cache.
     */
    public static final long LONG_EXPIRE = 45 * SHORT_EXPIRE;
    public static final String UTF_ENCODING = "UTF-8";
    public static final String HTML_CONTENT_TYPE = "text/html";
    public static final String JAVASCRIPT_CONTENT_TYPE = "text/javascript";
    public static final String MANIFEST_CONTENT_TYPE = "text/cache-manifest";
    public static final String CSS_CONTENT_TYPE = "text/css";
    protected static MimetypesFileTypeMap mimeTypesMap;
    protected static final String lastModCookieName = "_lm";
    public static final String MANIFEST_ERROR = "error";
    public static final String OUTDATED_MESSAGE = "OUTDATED";
    protected final static StringParam csrfToken = new StringParam(AURA_PREFIX + "token", 0, true);

    static {
        mimeTypesMap = new MimetypesFileTypeMap();
        // the default MIME map is apparently circa 1992, so add some types we
        // might need
        mimeTypesMap.addMimeTypes(AuraBaseServlet.JAVASCRIPT_CONTENT_TYPE + " js");
        mimeTypesMap.addMimeTypes("text/css css");
        mimeTypesMap.addMimeTypes("audio/mpeg mp3 mpeg3");
        mimeTypesMap.addMimeTypes("image/png png");
        mimeTypesMap.addMimeTypes("video/mpeg mpeg mpg mpe mpv vbs mpegv");
    }

    protected static void addCookie(HttpServletResponse response, String name, String value, long expiry) {
        if (name != null) {
            Cookie cookie = new Cookie(name, value);
            cookie.setPath("/");
            cookie.setMaxAge((int) expiry);
            response.addCookie(cookie);
        }
    }

    public static String getToken() {
        return Aura.getConfigAdapter().getCSRFToken();
    }

    public static void validateCSRF(String token) {
        Aura.getConfigAdapter().validateCSRFToken(token);
    }

    public static void setNoCache(HttpServletResponse response) {
        response.setHeader("Cache-Control", "no-cache, no-store");
        response.setHeader("Pragma", "no-cache");
        response.setDateHeader("Expires", System.currentTimeMillis() - LONG_EXPIRE);
        response.setDateHeader("Last-Modified", System.currentTimeMillis() - LONG_EXPIRE);
    }

    public static void setLongCache(HttpServletResponse response) {
        response.setHeader("Vary", "Accept-Encoding");
        response.setHeader("Cache-Control", String.format("max-age=%s, public", LONG_EXPIRE / 1000));
        response.setDateHeader("Expires", System.currentTimeMillis() + LONG_EXPIRE);
        response.setDateHeader("Last-Modified", System.currentTimeMillis() + LONG_EXPIRE);
    }

    public static String addCacheBuster(String url) {
        // This method should be moved to HttpUtil class in the future
        String uri = url;
        if (uri == null) {
            return null;
        }
        int hashLoc = uri.indexOf('#');
        String hash = "";
        if (hashLoc >= 0) {
            hash = uri.substring(hashLoc);
            uri = uri.substring(0, hashLoc);
        }
        StringBuilder sb = new StringBuilder(uri);
        sb.append((uri.contains("?")) ? "&" : "?");
        sb.append("aura.cb=");
        sb.append(Aura.getConfigAdapter().getBuildTimestamp());
        return sb.toString() + hash;
    }

    public AuraBaseServlet() {
        super();
    }

    protected void send404(HttpServletRequest request, HttpServletResponse response) throws ServletException,
            IOException {
        response.setStatus(HttpServletResponse.SC_NOT_FOUND);
        response.getWriter().println("404 Not Found");
        Aura.getContextService().endContext();
    }

    /**
     * Check to see if we are in production mode.
     */
    private boolean isProductionMode(Mode mode) {
        return mode == Mode.PROD || Aura.getConfigAdapter().isProduction();
    }

    /**
     * Handle an exception in the servlet.
     * 
     * This routine shold be called whenever an exception has surfaced to the
     * top level of the servlet. It should not be overridden unless Aura is
     * entirely subsumed. Most special cases can be handled by the Aura user by
     * implementing {@link ExceptionAdapter ExceptionAdapter}.
     * 
     * @param t the throwable to write out.
     * @param quickfix is this exception a valid quick-fix
     * @param context the aura context.
     * @param request the request.
     * @param response the response.
     * @param written true if we have started writing to the output stream.
     * @throws IOException if the output stream does.
     * @throws ServletException if send404 does (should not generally happen).
     */
    protected void handleServletException(Throwable t, boolean quickfix, AuraContext context,
            HttpServletRequest request, HttpServletResponse response, boolean written) throws IOException,
            ServletException {
        Throwable mappedEx = t;
        boolean map = !quickfix;
        Format format = context.getFormat();

        //
        // This seems to fail, though the documentation implies that you can do
        // it.
        //
        // if (written && !response.isCommitted()) {
        // response.resetBuffer();
        // written = false;
        // }
        if (!written) {
            // Should we only delete for JSON?
            deleteManifestCookie(response);
            setNoCache(response);
        }
        if (mappedEx instanceof IOException) {
            //
            // Just re-throw IOExceptions.
            //
            throw (IOException) mappedEx;
        } else if (mappedEx instanceof NoAccessException) {
            Throwable cause = mappedEx.getCause();
            String denyMessage = mappedEx.getMessage();

            map = false;
            if (cause != null) {
                //
                // Note that the exception handler can remap the cause here.
                //
                cause = Aura.getExceptionAdapter().handleException(cause);
                denyMessage += ": cause = " + cause.getMessage();
            }
            //
            // Is this correct?!?!?!
            //
            if (format != Format.JSON) {
                send404(request, response);
                if (!isProductionMode(context.getMode())) {
                    response.getWriter().println(denyMessage);
                }
                return;
            }
        } else if (mappedEx instanceof QuickFixException) {
            if (quickfix && !isProductionMode(context.getMode())) {
                map = false;
            } else {
                //
                // In production environments, we want wrap the quick-fix.
                //
                map = true;
                mappedEx = new AuraUnhandledException("404 Not Found (Application Error)", mappedEx);
            }
        }
        if (map) {
            mappedEx = Aura.getExceptionAdapter().handleException(mappedEx);
        }

        PrintWriter out = response.getWriter();

        //
        // If we have written out data, We are kinda toast in this case.
        // We really want to roll it all back, but we can't, so we opt
        // for the best we can do. For HTML we can do nothing at all.
        //
        if (format == Format.JSON) {
            if (!written) {
                out.write(CSRF_PROTECT);
            }
            //
            // If an exception happened while we were emitting JSON, we want the
            // client to ignore the
            // now-corrupt data structure. 404s and 500s cause the client to
            // prepend /*, so we can effectively
            // erase the bad data by appending a */ here and then serializing
            // the exception info.
            //
            out.write("*/");
            //
            // Unfortunately we can't do the following now. It might be possible
            // in some cases, but we don't
            // want to go there unless we have to.
            //
            // response.setHeader("ser", "1");
        }
        if (format == Format.JSON || format == Format.HTML || format == Format.JS || format == Format.CSS) {
            //
            // We only write out exceptions for HTML or JSON.
            // Seems bogus, but here it is.
            //
            // Start out by cleaning out some settings to ensure we don't
            // check too many things, leading to a circular failure. Note
            // that this is still a bit dangerous, as we seem to have a lot
            // of magic in the serializer.
            //
            if (!(mappedEx instanceof QuickFixException)) {
                context.setPreloading(true);
                context.clearPreloads();
                //
                // Don't serialize preloads.
                //
                context.setSerializePreLoad(false);
            }
            // last mod makes no sense here
            context.setSerializeLastMod(false);
            try {
                Aura.getSerializationService().write(mappedEx, null, out);
            } catch (QuickFixException qfe) {
                // TODO emit boilerplate "something bad happened" response
                Aura.getExceptionAdapter().handleException(qfe);
            }
            if (format == Format.JSON) {
                out.write("/*ERROR*/");
            }
        }
    }

    public static boolean shouldCacheHTMLTemplate(HttpServletRequest request) {
        AuraContext context = Aura.getContextService().getCurrentContext();
        try {
            DefDescriptor<? extends BaseComponentDef> appDefDesc = context.getApplicationDescriptor();
            if (appDefDesc != null && appDefDesc.getDefType().equals(DefType.APPLICATION)) {
                Boolean isOnePageApp = ((ApplicationDef) appDefDesc.getDef()).isOnePageApp();
                if (isOnePageApp != null) {
                    return isOnePageApp.booleanValue();
                }
            }
        } catch (QuickFixException e) {
            throw new AuraRuntimeException(e);
        }
        return !isManifestEnabled(request);
    }

    public static boolean isManifestEnabled(HttpServletRequest request) {
        if (!Aura.getConfigAdapter().isClientAppcacheEnabled()) {
            return false;
        }
        if (!request.getHeader("user-agent").contains("AppleWebKit")) {
            return false;
        }
        AuraContext context = Aura.getContextService().getCurrentContext();
        try {
            DefDescriptor<? extends BaseComponentDef> appDefDesc = context.getApplicationDescriptor();
            if (appDefDesc != null && appDefDesc.getDefType().equals(DefType.APPLICATION)) {
                Boolean useAppcache = ((ApplicationDef) appDefDesc.getDef()).isAppcacheEnabled();
                if (useAppcache != null) {
                    return useAppcache.booleanValue();
                }
                return false;
            }
        } catch (QuickFixException e) {
            throw new AuraRuntimeException(e);
        }

        return false;
    }

    private static String getManifestCookieName() {
        AuraContext context = Aura.getContextService().getCurrentContext();
        if (context.getApplicationDescriptor() != null) {
            StringBuilder sb = new StringBuilder();
            if (context.getMode() != Mode.PROD) {
                sb.append(context.getMode());
                sb.append("_");
            }
            sb.append(context.getApplicationDescriptor().getNamespace());
            sb.append("_");
            sb.append(context.getApplicationDescriptor().getName());
            sb.append(lastModCookieName);
            return sb.toString();
        }
        return null;
    }

    public static void addManifestCookie(HttpServletResponse response, String value, long expiry) {
        String cookieName = getManifestCookieName();
        if (cookieName != null) {
            addCookie(response, cookieName, value, expiry);
        }
    }

    public static void addManifestCookie(HttpServletResponse response, long expiry) {
        try {
            addManifestCookie(response, Long.toString(getManifestLastMod()), expiry);
        } catch (QuickFixException e) {
            throw new AuraRuntimeException(e);
        }
    }

    public static void addManifestErrorCookie(HttpServletResponse response) {
        addManifestCookie(response, MANIFEST_ERROR, SHORT_EXPIRE_SECONDS);
    }

    public static void addManifestCookie(HttpServletResponse response) {
        addManifestCookie(response, SHORT_EXPIRE_SECONDS);
    }

    public static void deleteManifestCookie(HttpServletResponse response) {
        addManifestCookie(response, "", 0);
    }

    public static Cookie getManifestCookie(HttpServletRequest request) {
        Cookie[] cookies = request.getCookies();
        if (cookies != null) {
            String cookieName = getManifestCookieName();
            if (cookieName != null) {
                for (int i = 0; i < cookies.length; i++) {
                    Cookie cookie = cookies[i];
                    if (cookieName.equals(cookie.getName())) {
                        return cookie;
                    }
                }
            }
        }
        return null;
    }

    private final static ConcurrentHashMap<String, Long> lastModMap = new ConcurrentHashMap<String, Long>();

    public String getContentType(AuraContext.Format format) {
        switch (format) {
        case MANIFEST:
            return (AuraBaseServlet.MANIFEST_CONTENT_TYPE);
        case CSS:
            return (AuraBaseServlet.CSS_CONTENT_TYPE);
        case JS:
            return (AuraBaseServlet.JAVASCRIPT_CONTENT_TYPE);
        case JSON:
            return (Json.MIME_TYPE);
        case HTML:
            return (AuraBaseServlet.HTML_CONTENT_TYPE);
        }
        return ("text/plain");
    }

<<<<<<< HEAD
    /**
     * Gets the UID for the application descriptor of the current context, or
     * {@code null} if there is no application (probably because of a compile
     * error).
     */
    public static String getContextAppUid() {
        DefinitionService definitionService = Aura.getDefinitionService();
        AuraContext context = Aura.getContextService().getCurrentContext();
        DefDescriptor<? extends BaseComponentDef> app = context.getApplicationDescriptor();

        if (app != null) {
            try {
                return definitionService.getDefRegistry().getUid(null, app);
            } catch (QuickFixException e) {
                // This is perfectly possible, but the error is handled in more
                // contextually-sensible places. For here, we know there's no
                // meaningful uid, so we fall through and return null.
            }
        }
        return null;
    }

=======
    // This routine is about to die!
>>>>>>> 16a8c58b
    public static long getLastMod() {
        DefinitionService definitionService = Aura.getDefinitionService();
        AuraContext context = Aura.getContextService().getCurrentContext();
        DefDescriptor<? extends BaseComponentDef> app = context.getApplicationDescriptor();
        Mode mode = context.getMode();
        List<String> preloads;
        String preloadsName;
        long appLastMod = -1, preloadsLastMod = -1;
        boolean useCache = (Aura.getConfigAdapter().isProduction() || (mode == Mode.PROD || mode == Mode.PTEST || mode == Mode.CADENCE));

        if (app != null) {
            if (useCache) {
                Long tmp = lastModMap.get(app.getQualifiedName());
                if (tmp != null) {
                    appLastMod = tmp.longValue();
                }
            }
            if (appLastMod == -1) {
                try {
                    String uid = definitionService.getDefRegistry().getUid(null, app);
                    appLastMod = definitionService.getLastMod(uid);
                    lastModMap.put(app.getQualifiedName(), Long.valueOf(appLastMod));
                } catch (QuickFixException qfe) {
                    // ignore. the QFE will get thrown elsewhere.
                }
            }
        }
        preloads = new ArrayList<String>(context.getPreloads());

        if (preloads.size() > 0) {
            Collections.sort(preloads);
            preloadsName = preloads.toString();
            if (useCache) {
                Long tmp = lastModMap.get(preloadsName);
                if (tmp != null) {
                    preloadsLastMod = tmp.longValue();
                }
            }
            if (preloadsLastMod == -1) {
                try {
                    preloadsLastMod = definitionService.getNamespaceLastMod(preloads);
                    lastModMap.put(preloadsName, Long.valueOf(preloadsLastMod));
                } catch (QuickFixException qfe) {
                    // ignore
                }
            }
        }
        long lastMod = Aura.getConfigAdapter().getAuraJSLastMod();
        if (appLastMod > lastMod) {
            lastMod = appLastMod;
        }
        if (preloadsLastMod > lastMod) {
            lastMod = preloadsLastMod;
        }
        return lastMod;
    }

    public static long getManifestLastMod() throws QuickFixException {
        AuraContext context = Aura.getContextService().getCurrentContext();
        Mode mode = context.getMode();
        if (!(mode == Mode.PROD || mode == Mode.PTEST || mode == Mode.CADENCE)) {
            long auraJSLastMod = Aura.getConfigAdapter().getAuraJSLastMod();
            long lastMod = getLastMod();
            return (auraJSLastMod > lastMod) ? auraJSLastMod : lastMod;
        }
        return getLastMod();
    }

    public static String getManifest() throws QuickFixException {
        AuraContext context = Aura.getContextService().getCurrentContext();
        Set<String> preloads = context.getPreloads();
        String contextPath = context.getContextPath();
        String ret = "";

        if (preloads != null && !preloads.isEmpty()) {
            boolean serPreloads = context.getSerializePreLoad();
            boolean serLastMod = context.getSerializeLastMod();
            context.setSerializePreLoad(false);
            context.setSerializeLastMod(false);
            StringBuilder defs = new StringBuilder(contextPath).append("/l/");
            StringBuilder sb = new StringBuilder();
            try {
                Aura.getSerializationService().write(context, null, AuraContext.class, sb, "HTML");
            } catch (IOException e) {
                throw new AuraRuntimeException(e);
            }
            context.setSerializePreLoad(serPreloads);
            context.setSerializeLastMod(serLastMod);
            String contextJson = AuraTextUtil.urlencode(sb.toString());
            defs.append(contextJson);
            defs.append("/app.manifest");
            ret = defs.toString();
        }
        return ret;
    }
}<|MERGE_RESOLUTION|>--- conflicted
+++ resolved
@@ -413,7 +413,6 @@
         return ("text/plain");
     }
 
-<<<<<<< HEAD
     /**
      * Gets the UID for the application descriptor of the current context, or
      * {@code null} if there is no application (probably because of a compile
@@ -436,9 +435,7 @@
         return null;
     }
 
-=======
     // This routine is about to die!
->>>>>>> 16a8c58b
     public static long getLastMod() {
         DefinitionService definitionService = Aura.getDefinitionService();
         AuraContext context = Aura.getContextService().getCurrentContext();
