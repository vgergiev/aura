--- conflicted
+++ resolved
@@ -15,20 +15,22 @@
  */
 package org.auraframework.http;
 
-import java.io.*;
+import java.io.IOException;
+import java.io.StringReader;
+import java.io.StringWriter;
 import java.net.URI;
-<<<<<<< HEAD
-import java.util.*;
-=======
 import java.util.Arrays;
 import java.util.List;
 import java.util.Map;
 import java.util.Set;
->>>>>>> 8c9c722e
 import java.util.concurrent.ConcurrentHashMap;
 
-import javax.servlet.*;
-import javax.servlet.http.*;
+import javax.servlet.ServletConfig;
+import javax.servlet.ServletContext;
+import javax.servlet.ServletException;
+import javax.servlet.http.Cookie;
+import javax.servlet.http.HttpServletRequest;
+import javax.servlet.http.HttpServletResponse;
 
 import org.auraframework.Aura;
 import org.auraframework.def.BaseComponentDef;
@@ -44,18 +46,16 @@
 import org.auraframework.instance.Component;
 import org.auraframework.service.DefinitionService;
 import org.auraframework.service.InstanceService;
-<<<<<<< HEAD
-import org.auraframework.system.*;
-=======
 import org.auraframework.system.AuraContext;
->>>>>>> 8c9c722e
 import org.auraframework.system.AuraContext.Mode;
 import org.auraframework.system.Client;
 import org.auraframework.throwable.quickfix.QuickFixException;
 import org.auraframework.util.javascript.JavascriptProcessingError;
 import org.auraframework.util.javascript.JavascriptWriter;
 
-import com.google.common.collect.*;
+import com.google.common.collect.Lists;
+import com.google.common.collect.Maps;
+import com.google.common.collect.Sets;
 
 public class AuraResourceServlet extends AuraBaseServlet {
 
@@ -84,15 +84,8 @@
      * 
      * This will go away when W-1166679 is fixed.
      */
-<<<<<<< HEAD
     private static <P extends Definition, D extends P> void addDefinitions(Class<D> preloadType,
-                                                                    List<DescriptorFilter> filters,
-                                                                    TempFilter extraFilter,
-                                                                    Set<P> defs) throws QuickFixException {
-=======
-    private <P extends Definition, D extends P> void addDefinitions(Class<D> preloadType,
             List<DescriptorFilter> filters, TempFilter extraFilter, Set<P> defs) throws QuickFixException {
->>>>>>> 8c9c722e
         DefinitionService definitionService = Aura.getDefinitionService();
 
         for (DescriptorFilter filter : filters) {
@@ -250,14 +243,9 @@
      * @throws IOException if unable to write to the response
      * @throws QuickFixWxception if the definitions could not be compiled.
      */
-<<<<<<< HEAD
     public static void writeCss(Appendable out) throws IOException, QuickFixException {
-=======
-    private void writeCss(HttpServletRequest request, HttpServletResponse response) throws IOException,
-            QuickFixException {
->>>>>>> 8c9c722e
         AuraContext context = Aura.getContextService().getCurrentContext();
-        
+
         List<DescriptorFilter> filters = getFilters();
         Client.Type type = Aura.getContextService().getCurrentContext().getClient().getType();
         Mode mode = context.getMode();
@@ -284,11 +272,7 @@
             }
 
             if (nsCss != null) {
-<<<<<<< HEAD
-            	out.append(nsCss);
-=======
-                response.getWriter().append(nsCss);
->>>>>>> 8c9c722e
+                out.append(nsCss);
             }
         }
     }
@@ -301,12 +285,7 @@
      * 
      * This writes out the entire set of components from the namespaces in JSON.
      */
-<<<<<<< HEAD
     private void writeComponents(Appendable out) throws ServletException, IOException, QuickFixException {
-=======
-    private void writeComponents(HttpServletRequest request, HttpServletResponse response) throws ServletException,
-            IOException, QuickFixException {
->>>>>>> 8c9c722e
         AuraContext context = Aura.getContextService().getCurrentContext();
         List<DescriptorFilter> filters = getFilters();
         Set<BaseComponentDef> defs = Sets.newLinkedHashSet();
@@ -326,12 +305,7 @@
      * This generates a complete set of definitions for an app in JS+JSON.
      * 
      */
-<<<<<<< HEAD
     public static void writeDefinitions(Appendable out) throws IOException, QuickFixException {
-=======
-    private String writeDefinitions(HttpServletRequest request, HttpServletResponse response) throws ServletException,
-            IOException, QuickFixException {
->>>>>>> 8c9c722e
         AuraContext context = Aura.getContextService().getCurrentContext();
         List<DescriptorFilter> filters = getFilters();
         Mode mode = context.getMode();
@@ -474,66 +448,34 @@
         setLongCache(response);
         AuraContext.Format format = context.getFormat();
         response.setContentType(getContentType(format));
-<<<<<<< HEAD
-        switch(format){
-            case MANIFEST:
-                writeManifest(request, response);
-                break;
-            case CSS:
-                try {
-                    writeCss(response.getWriter());
-                } catch (Throwable t) {
-                    handleServletException(t, true, context, request, response, true);
-                }
-                break;
-            case JS:
-                try {
-                    writeDefinitions(response.getWriter());
-                } catch (Throwable t) {
-                    handleServletException(t, true, context, request, response, true);
-                }
-                break;
-            case JSON:
-                try {
-                    Aura.getConfigAdapter().validateCSRFToken(csrfToken.get(request));
-                    writeComponents(response.getWriter());
-                } catch (Throwable t) {
-                    handleServletException(t, true, context, request, response, true);
-                }
-                break;
-            default:
-                break;
-=======
         switch (format) {
         case MANIFEST:
             writeManifest(request, response);
             break;
         case CSS:
             try {
-                writeCss(request, response);
+                writeCss(response.getWriter());
             } catch (Throwable t) {
                 handleServletException(t, true, context, request, response, true);
             }
             break;
         case JS:
             try {
-                ret = writeDefinitions(request, response);
-                response.getWriter().println(ret);
+                writeDefinitions(response.getWriter());
             } catch (Throwable t) {
-                handleServletException(t, true, context, request, response, ret != null);
+                handleServletException(t, true, context, request, response, true);
             }
             break;
         case JSON:
             try {
                 Aura.getConfigAdapter().validateCSRFToken(csrfToken.get(request));
-                writeComponents(request, response);
+                writeComponents(response.getWriter());
             } catch (Throwable t) {
                 handleServletException(t, true, context, request, response, true);
             }
             break;
         default:
             break;
->>>>>>> 8c9c722e
         }
     }
 
