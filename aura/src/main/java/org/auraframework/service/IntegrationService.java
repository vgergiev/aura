--- conflicted
+++ resolved
@@ -23,20 +23,6 @@
  * Service for constructing an instance of a {@link Integration}
  * </p>
  * <p>
-<<<<<<< HEAD
- * An Integration defines the scope of creating a set of component injection scripts
- * </p>
- */
-public interface IntegrationService extends AuraService {
-	/**
-	 * Create an Integration object that represents a set of components that will be injected into a non-Aura container
-	 * @param securityProviderDescr
-	 * @param contextPath
-	 * @param mode
-	 * @return
-	 */
-	Integration createIntegration(String securityProviderDescr, String contextPath, Mode mode);
-=======
  * An Integration defines the scope of creating a set of component injection
  * scripts
  * </p>
@@ -52,5 +38,4 @@
      * @return
      */
     Integration createIntegration(String securityProviderDescr, String contextPath, Mode mode);
->>>>>>> cd3c142c
 }