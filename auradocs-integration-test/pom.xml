<project xmlns="http://maven.apache.org/POM/4.0.0" xmlns:xsi="http://www.w3.org/2001/XMLSchema-instance" xsi:schemaLocation="http://maven.apache.org/POM/4.0.0 http://maven.apache.org/xsd/maven-4.0.0.xsd">
    <modelVersion>4.0.0</modelVersion>
    <artifactId>auradocs-integration-test</artifactId>
    <parent>
        <groupId>org.auraframework</groupId>
        <artifactId>aura-framework</artifactId>
<<<<<<< HEAD
        <version>0.209.61-55-P1-SNAPSHOT</version>
=======
        <version>0.209.61-60-P1-SNAPSHOT</version>
>>>>>>> 909cac49
        <relativePath>../pom.xml</relativePath>
    </parent>
    <dependencies>
        <dependency>
            <groupId>org.auraframework</groupId>
            <artifactId>aura-resources</artifactId>
        </dependency>
        <dependency>
            <groupId>org.auraframework</groupId>
            <artifactId>aura-impl</artifactId>
        </dependency>
        <dependency>
            <groupId>org.auraframework</groupId>
            <artifactId>aura-util</artifactId>
            <type>test-jar</type>
            <scope>test</scope>
        </dependency>
        <dependency>
            <groupId>org.auraframework</groupId>
            <artifactId>aura</artifactId>
            <type>test-jar</type>
            <scope>test</scope>
        </dependency>
        <dependency>
            <groupId>org.auraframework</groupId>
            <artifactId>aura-impl</artifactId>
            <type>test-jar</type>
            <scope>test</scope>
        </dependency>
        <dependency>
            <groupId>org.auraframework</groupId>
            <artifactId>aura-impl-expression</artifactId>
            <type>test-jar</type>
            <scope>test</scope>
        </dependency>
        <dependency>
            <groupId>org.auraframework</groupId>
            <artifactId>aura-integration-test</artifactId>
            <type>test-jar</type>
            <scope>test</scope>
        </dependency>
        <dependency>
            <groupId>junit</groupId>
            <artifactId>junit</artifactId>
        </dependency>
        <dependency>
            <groupId>org.seleniumhq.selenium</groupId>
            <artifactId>selenium-support</artifactId>
            <scope>runtime</scope>
        </dependency>
        <dependency>
            <groupId>org.seleniumhq.selenium</groupId>
            <artifactId>selenium-api</artifactId>
            <scope>runtime</scope>
        </dependency>
        <dependency>
            <groupId>org.seleniumhq.selenium</groupId>
            <artifactId>selenium-remote-driver</artifactId>
        </dependency>
        <dependency>
            <groupId>org.seleniumhq.selenium</groupId>
            <artifactId>selenium-chrome-driver</artifactId>
            <scope>runtime</scope>
        </dependency>
        <dependency>
            <groupId>org.seleniumhq.selenium</groupId>
            <artifactId>selenium-server</artifactId>
        </dependency>
		<dependency>
			<groupId>org.apache.httpcomponents</groupId>
			<artifactId>httpcore</artifactId>
		</dependency>
        <dependency>
            <groupId>net.sourceforge.pjl-comp-filter</groupId>
            <artifactId>pjl-comp-filter</artifactId>
        </dependency>
        <dependency>
            <groupId>org.eclipse.jetty</groupId>
            <artifactId>jetty-webapp</artifactId>
        </dependency>
    </dependencies>
    <properties>
        <chromedriver.url>http://chromedriver.googlecode.com/files/{artifactId}_{classifier}_{version}.zip</chromedriver.url>
        <chromedriver.version>26.0.1383.0</chromedriver.version>
        <jetty.spawn>true</jetty.spawn>
        <jetty.resources>${basedir}/src/test/resources/htdocs</jetty.resources>
        <aura.build.id />
        <aura.home>${basedir}/..</aura.home>
        <screenshots.baseurl>file://${screenshots.directory}</screenshots.baseurl>
        <screenshots.directory>${project.build.directory}/screenshots</screenshots.directory>
        <skipUnitTests>true</skipUnitTests>
        <testClasses>**/*Test.java</testClasses>
        <testNameContains /> <!-- case insensitive -->
        <testPhase>disabled</testPhase>
        <testSetupPhase>disabled</testSetupPhase>
        <testTeardownPhase>disabled</testTeardownPhase>
        <user.timezone>GMT</user.timezone>
        <webdriver.chrome.driver>${basedir}/bin/chromedriverlauncher</webdriver.chrome.driver>
        <webdriver.remote.server /> <!-- http://localhost:4444/wd/hub/ -->
        <webdriver.reusebrowser>true</webdriver.reusebrowser>
        <webdriver.browser.type>GOOGLECHROME</webdriver.browser.type> <!-- refer to org.auraframework.test.WebDriverUtil.BrowserType enums for valid values -->
        <sauce.record.video>false</sauce.record.video>
        <sauce.record.screenshots>false</sauce.record.screenshots>
        <sauce.username>lumen</sauce.username>
        <sauce.access.key>4df61bdf-1696-4f73-b869-ead4c7603dca</sauce.access.key>
        <xdisplay.exec>Xvfb</xdisplay.exec>
        <xdisplay.options>-ac</xdisplay.options>
        <xdisplay.size>960x640</xdisplay.size>
    </properties>
    <build>
        <pluginManagement>
            <plugins>
                <plugin>
                    <groupId>org.codehaus.mojo</groupId>
                    <artifactId>build-helper-maven-plugin</artifactId>
                    <executions>
                        <execution>
                            <id>reserve-ports</id>
                            <goals>
                                <goal>reserve-network-port</goal>
                            </goals>
                            <phase>${testSetupPhase}</phase>
                            <configuration>
                                <portNames>
                                    <portName>jetty.port</portName>
                                </portNames>
                            </configuration>
                        </execution>
                    </executions>
                </plugin>
                <plugin>
                    <groupId>org.codehaus.mojo</groupId>
                    <artifactId>exec-maven-plugin</artifactId>
                    <executions>
                        <execution>
                            <id>x-start</id>
                            <phase>${testSetupPhase}</phase>
                            <goals>
                                <goal>exec</goal>
                            </goals>
                            <configuration>
                                <skip>${xdisplay.skip}</skip>
                                <executable>${aura.home}/bin/daemonize</executable>
                                <arguments>
                                    <argument>${xdisplay.exec} :${jetty.port} ${xdisplay.options}</argument>
                                </arguments>
                            </configuration>
                        </execution>
                        <execution>
                            <id>x-stop</id>
                            <phase>${testTeardownPhase}</phase>
                            <goals>
                                <goal>exec</goal>
                            </goals>
                            <configuration>
                                <skip>${xdisplay.skip}</skip>
                                <executable>${aura.home}/bin/pskill</executable>
                                <arguments>
                                    <argument>${xdisplay.exec}* :${jetty.port} ${xdisplay.options}</argument>
                                </arguments>
                            </configuration>
                        </execution>
                    </executions>
                </plugin>
                <plugin>
                    <groupId>org.apache.maven.plugins</groupId>
                    <artifactId>maven-failsafe-plugin</artifactId>
                    <configuration>
                        <environmentVariables>
                            <DISPLAY>:${jetty.port}</DISPLAY>
                        </environmentVariables>
                    </configuration>
                    <executions>
                        <execution>
                            <id>integration-test</id>
                            <phase>${testPhase}</phase>
                            <goals>
                                <goal>integration-test</goal>
                            </goals>
                            <configuration>
                                <includes>
                                    <include>${testClasses}</include>
                                </includes>
                                <failIfNoTests>true</failIfNoTests>
                                <forkedProcessTimeoutInSeconds>300</forkedProcessTimeoutInSeconds>
                                <runOrder>random</runOrder>
                                <trimStackTrace>false</trimStackTrace>
                                <argLine>-Xmx712M -Djava.io.tmpdir=${java.io.tmpdir}</argLine>
                                <systemPropertyVariables>
                                    <config>${config}</config>
                                    <java.io.tmpdir>${java.io.tmpdir}</java.io.tmpdir>
                                    <jetty.port>${jetty.port}</jetty.port>
                                    <jetty.resources>${jetty.resources}</jetty.resources>
                                    <jetty.spawn>${jetty.spawn}</jetty.spawn>
                                    <aura.build.id>${aura.build.id}</aura.build.id>
                                    <aura.home>${aura.home}</aura.home>
                                    <screenshots.baseurl>${screenshots.baseurl}</screenshots.baseurl>
                                    <screenshots.directory>${screenshots.directory}</screenshots.directory>
                                    <slf4j>false</slf4j>
                                    <log4j.configuration>file:log4j.properties</log4j.configuration>
                                    <testNameContains>${testNameContains}</testNameContains>
                                    <user.timezone>${user.timezone}</user.timezone>
                                    <webdriver.chrome.driver>${webdriver.chrome.driver}</webdriver.chrome.driver>
                                    <webdriver.remote.server>${webdriver.remote.server}</webdriver.remote.server>
                                    <webdriver.reusebrowser>${webdriver.reusebrowser}</webdriver.reusebrowser>
                                    <webdriver.browser.type>${webdriver.browser.type}</webdriver.browser.type>
                                </systemPropertyVariables>
                            </configuration>
                        </execution>
                        <execution>
                            <id>verify</id>
                            <goals>
                                <goal>verify</goal>
                            </goals>
                        </execution>
                    </executions>
                </plugin>
                <plugin>
                    <groupId>com.savage7.maven.plugins</groupId>
                    <artifactId>maven-external-dependency-plugin</artifactId>
                    <configuration>
                        <createChecksum>true</createChecksum>
                        <skipChecksumVerification>false</skipChecksumVerification>
                        <force>false</force>
                        <artifactItems>
                            <artifactItem>
                                <groupId>com.google.code</groupId>
                                <artifactId>chromedriver</artifactId>
                                <version>${chromedriver.version}</version>
                                <packaging>zip</packaging>
                                <classifier>${platform.chromedriver}</classifier>
                                <downloadUrl>${chromedriver.url}</downloadUrl>
                                <install>true</install>
                            </artifactItem>
                        </artifactItems>
                    </configuration>
                    <executions>
                        <execution>
                            <id>get-external-dependencies</id>
                            <phase>generate-test-resources</phase>
                            <goals>
                                <goal>resolve-external</goal>
                                <goal>install-external</goal>
                            </goals>
                        </execution>
                    </executions>
                </plugin>
                <plugin>
                    <groupId>org.apache.maven.plugins</groupId>
                    <artifactId>maven-dependency-plugin</artifactId>
                    <executions>
                        <execution>
                            <id>unpack-chromedriver</id>
                            <phase>process-test-resources</phase>
                            <goals>
                                <goal>unpack</goal>
                            </goals>
                            <configuration>
                                <artifactItems>
                                    <artifactItem>
                                        <groupId>com.google.code</groupId>
                                        <artifactId>chromedriver</artifactId>
                                        <version>${chromedriver.version}</version>
                                        <type>zip</type>
                                        <classifier>${platform.chromedriver}</classifier>
                                        <overWrite>true</overWrite>
                                        <outputDirectory>target/bin</outputDirectory>
                                    </artifactItem>
                                </artifactItems>
                            </configuration>
                        </execution>
                    </executions>
                </plugin>
                <!--This plugin's configuration is used to store Eclipse m2e settings
                    only. It has no influence on the Maven build itself. -->
                <plugin>
                    <groupId>org.eclipse.m2e</groupId>
                    <artifactId>lifecycle-mapping</artifactId>
                    <version>1.0.0</version>
                    <configuration>
                        <lifecycleMappingMetadata>
                            <pluginExecutions>
                                <pluginExecution>
                                    <pluginExecutionFilter>
                                        <groupId>org.codehaus.mojo</groupId>
                                        <artifactId>build-helper-maven-plugin</artifactId>
                                        <versionRange>[1.7,)</versionRange>
                                        <goals>
                                            <goal>reserve-network-port</goal>
                                        </goals>
                                    </pluginExecutionFilter>
                                    <action>
                                        <execute />
                                    </action>
                                </pluginExecution>
                                <pluginExecution>
                                    <pluginExecutionFilter>
                                        <groupId>com.savage7.maven.plugins</groupId>
                                        <artifactId>maven-external-dependency-plugin</artifactId>
                                        <versionRange>[0.1,)</versionRange>
                                        <goals>
                                            <goal>resolve-external</goal>
                                            <goal>install-external</goal>
                                        </goals>
                                    </pluginExecutionFilter>
                                    <action>
                                        <ignore />
                                    </action>
                                </pluginExecution>
                                <pluginExecution>
                                    <pluginExecutionFilter>
                                        <groupId>org.apache.maven.plugins</groupId>
                                        <artifactId>maven-dependency-plugin</artifactId>
                                        <versionRange>[2.3,)</versionRange>
                                        <goals>
                                            <goal>unpack</goal>
                                        </goals>
                                    </pluginExecutionFilter>
                                    <action>
                                        <ignore />
                                    </action>
                                </pluginExecution>
                            </pluginExecutions>
                        </lifecycleMappingMetadata>
                    </configuration>
                </plugin>
            </plugins>
        </pluginManagement>
    </build>
    <profiles>
        <profile>
            <id>runIntTests</id>
            <activation>
                <property>
                    <name>runIntTests</name>
                </property>
            </activation>
            <properties>
                <testPhase>integration-test</testPhase>
                <testSetupPhase>pre-integration-test</testSetupPhase>
                <testTeardownPhase>post-integration-test</testTeardownPhase>
            </properties>
            <build>
                <plugins>
                    <plugin>
                        <groupId>org.codehaus.mojo</groupId>
                        <artifactId>build-helper-maven-plugin</artifactId>
                    </plugin>
                    <plugin>
                        <groupId>org.apache.maven.plugins</groupId>
                        <artifactId>maven-failsafe-plugin</artifactId>
                    </plugin>
                </plugins>
            </build>
        </profile>
        <profile>
            <id>dev</id>
            <activation>
                <property>
                    <name>dev</name>
                </property>
            </activation>
            <properties>
                <jetty.port>9090</jetty.port>
            </properties>
            <build>
                <pluginManagement>
                    <plugins>
                        <plugin>
                            <groupId>org.codehaus.mojo</groupId>
                            <artifactId>build-helper-maven-plugin</artifactId>
                            <executions>
                                <execution>
                                    <id>reserve-ports</id>
                                    <phase>disabled</phase>
                                </execution>
                            </executions>
                        </plugin>
                    </plugins>
                </pluginManagement>
            </build>
        </profile>
        <profile>
            <id>xephyr</id>
            <activation>
                <property>
                    <name>xephyr</name>
                </property>
            </activation>
            <properties>
                <xdisplay.exec>Xephyr</xdisplay.exec>
                <xdisplay.options>-ac -screen ${xdisplay.size}</xdisplay.options>
            </properties>
        </profile>
        <profile>
            <id>desktop</id>
            <activation>
                <property>
                    <name>desktop</name>
                </property>
            </activation>
            <properties>
                <xdisplay.skip>true</xdisplay.skip>
            </properties>
            <build>
                <pluginManagement>
                    <plugins>
                        <plugin>
                            <groupId>org.apache.maven.plugins</groupId>
                            <artifactId>maven-failsafe-plugin</artifactId>
                            <configuration>
                                <environmentVariables>
                                    <DISPLAY>${env.DISPLAY}</DISPLAY>
                                </environmentVariables>
                            </configuration>
                        </plugin>
                    </plugins>
                </pluginManagement>
            </build>
        </profile>
        <profile>
            <id>autoSeleniumServer</id>
            <activation>
                <property>
                    <name>!webdriver.remote.server</name>
                </property>
            </activation>
            <build>
                <plugins>
                    <plugin>
                        <groupId>com.savage7.maven.plugins</groupId>
                        <artifactId>maven-external-dependency-plugin</artifactId>
                    </plugin>
                    <plugin>
                        <groupId>org.apache.maven.plugins</groupId>
                        <artifactId>maven-dependency-plugin</artifactId>
                    </plugin>
                    <plugin>
                        <groupId>org.codehaus.mojo</groupId>
                        <artifactId>exec-maven-plugin</artifactId>
                    </plugin>
                </plugins>
            </build>
        </profile>
        <profile>
            <id>platform.linux</id>
            <activation>
                <os>
                    <family>unix</family>
                </os>
            </activation>
            <properties>
                <platform.chromedriver>linux${sun.arch.data.model}</platform.chromedriver>
                <chromedriver.version>26.0.1383.0</chromedriver.version>
            </properties>
        </profile>
        <profile>
            <id>ubuntu12</id>
            <properties>
                <chromedriver.version>2.2</chromedriver.version>
           </properties>
        </profile>
        <profile>
            <id>platform.mac</id>
            <activation>
                <os>
                    <family>mac</family>
                </os>
            </activation>
            <properties>
                <platform.chromedriver>mac32</platform.chromedriver>
                <chromedriver.version>2.2</chromedriver.version>
            </properties>
        </profile>
        <profile>
            <id>platform.windows</id>
            <activation>
                <os>
                    <family>windows</family>
                </os>
            </activation>
            <properties>
                <platform.chromedriver>win32</platform.chromedriver>
                <chromedriver.version>2.2</chromedriver.version>
                <webdriver.chrome.driver>${basedir}/target/bin/chromedriver.exe</webdriver.chrome.driver>
            </properties>
        </profile>
        <profile>
            <id>coverage</id>
            <activation>
                <property>
                    <name>coverage</name>
                </property>
            </activation>
            <properties>
                <testSetupPhase>process-test-classes</testSetupPhase>
                <testTeardownPhase>test</testTeardownPhase>
            </properties>
            <build>
                <plugins>
                    <plugin>
                        <groupId>org.apache.maven.plugins</groupId>
                        <artifactId>maven-surefire-plugin</artifactId>
                        <inherited>true</inherited>
                        <configuration>
                            <includes>
                                <include>${testClasses}</include>
                            </includes>
                            <failIfNoTests>false</failIfNoTests>
                            <forkMode>once</forkMode>
                            <perCoreThreadCount>false</perCoreThreadCount>
                            <threadCount>1</threadCount>
                            <runOrder>random</runOrder>
                            <skipTests>false</skipTests>
                            <testFailureIgnore>true</testFailureIgnore>
                            <trimStackTrace>false</trimStackTrace>
                            <classpathDependencyExcludes>
                                <classpathDependencyScopeExclude>compile</classpathDependencyScopeExclude>
                            </classpathDependencyExcludes>
                            <argLine>-Djava.io.tmpdir=${java.io.tmpdir}</argLine>
                            <systemPropertyVariables>
                                <config>${config}</config>
                                <java.io.tmpdir>${java.io.tmpdir}</java.io.tmpdir>
                                <jetty.port>${jetty.port}</jetty.port>
                                <jetty.resources>${jetty.resources}</jetty.resources>
                                <jetty.spawn>${jetty.spawn}</jetty.spawn>
                                <log4j.configuration>file:log4j.properties</log4j.configuration>
                                <aura.build.id>${aura.build.id}</aura.build.id>
                                <aura.home>${aura.home}</aura.home>
                                <screenshots.baseurl>${screenshots.baseurl}</screenshots.baseurl>
                                <screenshots.directory>${screenshots.directory}</screenshots.directory>
                                <selenium.server.port>${selenium.server.port}</selenium.server.port>
                                <slf4j>false</slf4j>
                                <testNameContains>${testNameContains}</testNameContains>
                                <user.timezone>${user.timezone}</user.timezone>
                                <webdriver.chrome.driver>${webdriver.chrome.driver}</webdriver.chrome.driver>
                                <webdriver.remote.server>${webdriver.remote.server}</webdriver.remote.server>
                                <webdriver.reusebrowser>${webdriver.reusebrowser}</webdriver.reusebrowser>
                                <webdriver.browser.type>${webdriver.browser.type}</webdriver.browser.type>
                            </systemPropertyVariables>
                            <environmentVariables>
                                <DISPLAY>:${jetty.port}</DISPLAY>
                            </environmentVariables>
                        </configuration>
                    </plugin>
                    <plugin>
                        <groupId>org.codehaus.mojo</groupId>
                        <artifactId>build-helper-maven-plugin</artifactId>
                        <executions>
                            <execution>
                                <id>add-sources</id>
                                <phase>generate-sources</phase>
                                <goals>
                                    <goal>add-source</goal>
                                </goals>
                                <configuration>
                                    <sources>
                                        <source>${aura.home}/aura/src/main/java</source>
                                        <source>${aura.home}/aura-util/src/main/java</source>
                                        <source>${aura.home}/aura-impl-expression/src/main/java</source>
                                        <source>${aura.home}/aura-impl/src/main/java</source>
                                    </sources>
                                </configuration>
                            </execution>
                        </executions>
                    </plugin>
                    <plugin>
                        <groupId>com.savage7.maven.plugins</groupId>
                        <artifactId>maven-external-dependency-plugin</artifactId>
                    </plugin>
                    <plugin>
                        <groupId>org.apache.maven.plugins</groupId>
                        <artifactId>maven-dependency-plugin</artifactId>
                    </plugin>
                    <plugin>
                        <groupId>org.codehaus.mojo</groupId>
                        <artifactId>exec-maven-plugin</artifactId>
                    </plugin>
                </plugins>
            </build>
        </profile>
    </profiles>
</project><|MERGE_RESOLUTION|>--- conflicted
+++ resolved
@@ -4,11 +4,7 @@
     <parent>
         <groupId>org.auraframework</groupId>
         <artifactId>aura-framework</artifactId>
-<<<<<<< HEAD
-        <version>0.209.61-55-P1-SNAPSHOT</version>
-=======
         <version>0.209.61-60-P1-SNAPSHOT</version>
->>>>>>> 909cac49
         <relativePath>../pom.xml</relativePath>
     </parent>
     <dependencies>
